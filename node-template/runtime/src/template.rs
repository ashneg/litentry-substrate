--- conflicted
+++ resolved
@@ -72,15 +72,10 @@
 	use runtime_io::with_externalities;
 	use primitives::{H256, Blake2Hasher};
 	use support::{impl_outer_origin, assert_ok};
-<<<<<<< HEAD
 	use sr_primitives::{
-		BuildStorage,
 		traits::{BlakeTwo256, IdentityLookup},
-		testing::{Digest, DigestItem, Header}
+		testing::Header
 	};
-=======
-	use runtime_primitives::{traits::{BlakeTwo256, IdentityLookup}, testing::Header};
->>>>>>> e63598b6
 
 	impl_outer_origin! {
 		pub enum Origin for Test {}
