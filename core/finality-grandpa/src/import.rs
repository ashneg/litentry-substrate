--- conflicted
+++ resolved
@@ -127,12 +127,8 @@
 	}
 }
 
-<<<<<<< HEAD
-impl<B, E, Block: BlockT<Hash=H256>, RA, PRA, SC, T, P> JustificationImport<Block>
-	for GrandpaBlockImport<B, E, Block, RA, PRA, SC, T, P> where
-=======
-impl<B, E, Block: BlockT<Hash=H256>, RA, PRA, SC: Clone> Clone for
-	GrandpaBlockImport<B, E, Block, RA, PRA, SC>
+impl<B, E, Block: BlockT<Hash=H256>, RA, PRA, SC: Clone, T, P> Clone for
+	GrandpaBlockImport<B, E, Block, RA, PRA, SC, T, P>
 {
 	fn clone(&self) -> Self {
 		GrandpaBlockImport {
@@ -142,13 +138,14 @@
 			send_voter_commands: self.send_voter_commands.clone(),
 			consensus_changes: self.consensus_changes.clone(),
 			api: self.api.clone(),
-		}
-	}
-}
-
-impl<B, E, Block: BlockT<Hash=H256>, RA, PRA, SC> JustificationImport<Block>
-	for GrandpaBlockImport<B, E, Block, RA, PRA, SC> where
->>>>>>> f923ae2a
+			transaction_pool: self.transaction_pool.clone(),
+			_phantom: self._phantom.clone(),
+		}
+	}
+}
+
+impl<B, E, Block: BlockT<Hash=H256>, RA, PRA, SC, T, P> JustificationImport<Block>
+	for GrandpaBlockImport<B, E, Block, RA, PRA, SC, T, P> where
 		NumberFor<Block>: grandpa::BlockNumberOps,
 		B: Backend<Block, Blake2Hasher> + 'static,
 		E: CallExecutor<Block, Blake2Hasher> + 'static + Clone + Send + Sync,
