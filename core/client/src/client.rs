// Copyright 2017-2019 Parity Technologies (UK) Ltd.
// This file is part of Substrate.

// Substrate is free software: you can redistribute it and/or modify
// it under the terms of the GNU General Public License as published by
// the Free Software Foundation, either version 3 of the License, or
// (at your option) any later version.

// Substrate is distributed in the hope that it will be useful,
// but WITHOUT ANY WARRANTY; without even the implied warranty of
// MERCHANTABILITY or FITNESS FOR A PARTICULAR PURPOSE.  See the
// GNU General Public License for more details.

// You should have received a copy of the GNU General Public License
// along with Substrate.  If not, see <http://www.gnu.org/licenses/>.

//! Substrate Client

use std::{
	marker::PhantomData, collections::{HashSet, BTreeMap, HashMap}, sync::Arc,
	panic::UnwindSafe, result, cell::RefCell, rc::Rc,
};
use crate::error::Error;
use futures::channel::mpsc;
use parking_lot::{Mutex, RwLock};
use primitives::NativeOrEncoded;
use runtime_primitives::{
	Justification,
	generic::{BlockId, SignedBlock},
};
use consensus::{
	Error as ConsensusError, ImportBlock,
	ImportResult, BlockOrigin, ForkChoiceStrategy,
	well_known_cache_keys::Id as CacheKeyId,
	SelectChain, self,
};
use runtime_primitives::traits::{
	Block as BlockT, Header as HeaderT, Zero, NumberFor, CurrentHeight,
	BlockNumberToHash, ApiRef, ProvideRuntimeApi,
	SaturatedConversion, One, DigestFor,
};
use runtime_primitives::generic::DigestItem;
use runtime_primitives::BuildStorage;
use crate::runtime_api::{
	CallRuntimeAt, ConstructRuntimeApi, Core as CoreApi, ProofRecorder,
	InitializeBlock,
};
use primitives::{
	Blake2Hasher, H256, ChangesTrieConfiguration, convert_hash,
	NeverNativeValue, ExecutionContext
};
use primitives::storage::{StorageKey, StorageData};
use primitives::storage::well_known_keys;
use parity_codec::{Encode, Decode};
use state_machine::{
	DBValue, Backend as StateBackend, CodeExecutor, ChangesTrieAnchorBlockId,
	ExecutionStrategy, ExecutionManager, prove_read, prove_child_read,
	ChangesTrieRootsStorage, ChangesTrieStorage,
	key_changes, key_changes_proof, OverlayedChanges, NeverOffchainExt,
};
use hash_db::Hasher;

use crate::backend::{
	self, BlockImportOperation, PrunableStateChangesTrieStorage,
	StorageCollection, ChildStorageCollection
};
use crate::blockchain::{
	self, Info as ChainInfo, Backend as ChainBackend,
	HeaderBackend as ChainHeaderBackend, ProvideCache, Cache,
};
use crate::call_executor::{CallExecutor, LocalCallExecutor};
use executor::{RuntimeVersion, RuntimeInfo};
use crate::notifications::{StorageNotifications, StorageEventStream};
use crate::light::{call_executor::prove_execution, fetcher::ChangesProof};
use crate::cht;
use crate::error;
use crate::in_mem;
use crate::block_builder::{self, api::BlockBuilder as BlockBuilderAPI};
use crate::genesis;
use substrate_telemetry::{telemetry, SUBSTRATE_INFO};

use log::{info, trace, warn};


/// Type that implements `futures::Stream` of block import events.
pub type ImportNotifications<Block> = mpsc::UnboundedReceiver<BlockImportNotification<Block>>;

/// A stream of block finality notifications.
pub type FinalityNotifications<Block> = mpsc::UnboundedReceiver<FinalityNotification<Block>>;

type StorageUpdate<B, Block> = <
	<
		<B as backend::Backend<Block, Blake2Hasher>>::BlockImportOperation
			as BlockImportOperation<Block, Blake2Hasher>
	>::State as state_machine::Backend<Blake2Hasher>>::Transaction;
type ChangesUpdate = trie::MemoryDB<Blake2Hasher>;

/// Execution strategies settings.
#[derive(Debug, Clone)]
pub struct ExecutionStrategies {
	/// Execution strategy used when syncing.
	pub syncing: ExecutionStrategy,
	/// Execution strategy used when importing blocks.
	pub importing: ExecutionStrategy,
	/// Execution strategy used when constructing blocks.
	pub block_construction: ExecutionStrategy,
	/// Execution strategy used for offchain workers.
	pub offchain_worker: ExecutionStrategy,
	/// Execution strategy used in other cases.
	pub other: ExecutionStrategy,
}

impl Default for ExecutionStrategies {
	fn default() -> ExecutionStrategies {
		ExecutionStrategies {
			syncing: ExecutionStrategy::NativeElseWasm,
			importing: ExecutionStrategy::NativeElseWasm,
			block_construction: ExecutionStrategy::AlwaysWasm,
			offchain_worker: ExecutionStrategy::NativeWhenPossible,
			other: ExecutionStrategy::NativeElseWasm,
		}
	}
}

/// Substrate Client
pub struct Client<B, E, Block, RA> where Block: BlockT {
	backend: Arc<B>,
	executor: E,
	storage_notifications: Mutex<StorageNotifications<Block>>,
	import_notification_sinks: Mutex<Vec<mpsc::UnboundedSender<BlockImportNotification<Block>>>>,
	finality_notification_sinks: Mutex<Vec<mpsc::UnboundedSender<FinalityNotification<Block>>>>,
	// holds the block hash currently being imported. TODO: replace this with block queue
	importing_block: RwLock<Option<Block::Hash>>,
	execution_strategies: ExecutionStrategies,
	_phantom: PhantomData<RA>,
}

/// Client import operation, a wrapper for the backend.
pub struct ClientImportOperation<Block: BlockT, H: Hasher<Out=Block::Hash>, B: backend::Backend<Block, H>> {
	op: B::BlockImportOperation,
	notify_imported: Option<(
		Block::Hash,
		BlockOrigin,
		Block::Header,
		bool,
		Option<(
			StorageCollection,
			ChildStorageCollection,
		)>)>,
	notify_finalized: Vec<Block::Hash>,
}

/// A source of blockchain events.
pub trait BlockchainEvents<Block: BlockT> {
	/// Get block import event stream. Not guaranteed to be fired for every
	/// imported block.
	fn import_notification_stream(&self) -> ImportNotifications<Block>;

	/// Get a stream of finality notifications. Not guaranteed to be fired for every
	/// finalized block.
	fn finality_notification_stream(&self) -> FinalityNotifications<Block>;

	/// Get storage changes event stream.
	///
	/// Passing `None` as `filter_keys` subscribes to all storage changes.
	fn storage_changes_notification_stream(
		&self,
		filter_keys: Option<&[StorageKey]>,
		child_filter_keys: Option<&[(StorageKey, Option<Vec<StorageKey>>)]>,
	) -> error::Result<StorageEventStream<Block::Hash>>;
}

/// Fetch block body by ID.
pub trait BlockBody<Block: BlockT> {
	/// Get block body by ID. Returns `None` if the body is not stored.
	fn block_body(&self,
		id: &BlockId<Block>
	) -> error::Result<Option<Vec<<Block as BlockT>::Extrinsic>>>;
}

/// Client info
#[derive(Debug)]
pub struct ClientInfo<Block: BlockT> {
	/// Best block hash.
	pub chain: ChainInfo<Block>,
}

/// Block status.
#[derive(Debug, PartialEq, Eq)]
pub enum BlockStatus {
	/// Added to the import queue.
	Queued,
	/// Already in the blockchain and the state is available.
	InChainWithState,
	/// In the blockchain, but the state is not available.
	InChainPruned,
	/// Block or parent is known to be bad.
	KnownBad,
	/// Not in the queue or the blockchain.
	Unknown,
}

/// Summary of an imported block
#[derive(Clone, Debug)]
pub struct BlockImportNotification<Block: BlockT> {
	/// Imported block header hash.
	pub hash: Block::Hash,
	/// Imported block origin.
	pub origin: BlockOrigin,
	/// Imported block header.
	pub header: Block::Header,
	/// Is this the new best block.
	pub is_new_best: bool,
}

/// Summary of a finalized block.
#[derive(Clone, Debug)]
pub struct FinalityNotification<Block: BlockT> {
	/// Imported block header hash.
	pub hash: Block::Hash,
	/// Imported block header.
	pub header: Block::Header,
}

// used in importing a block, where additional changes are made after the runtime
// executed.
enum PrePostHeader<H> {
	// they are the same: no post-runtime digest items.
	Same(H),
	// different headers (pre, post).
	Different(H, H),
}

impl<H> PrePostHeader<H> {
	// get a reference to the "pre-header" -- the header as it should be just after the runtime.
	fn pre(&self) -> &H {
		match *self {
			PrePostHeader::Same(ref h) => h,
			PrePostHeader::Different(ref h, _) => h,
		}
	}

	// get a reference to the "post-header" -- the header as it should be after all changes are applied.
	fn post(&self) -> &H {
		match *self {
			PrePostHeader::Same(ref h) => h,
			PrePostHeader::Different(_, ref h) => h,
		}
	}

	// convert to the "post-header" -- the header as it should be after all changes are applied.
	fn into_post(self) -> H {
		match self {
			PrePostHeader::Same(h) => h,
			PrePostHeader::Different(_, h) => h,
		}
	}
}

/// Create an instance of in-memory client.
pub fn new_in_mem<E, Block, S, RA>(
	executor: E,
	genesis_storage: S,
) -> error::Result<Client<
	in_mem::Backend<Block, Blake2Hasher>,
	LocalCallExecutor<in_mem::Backend<Block, Blake2Hasher>, E>,
	Block,
	RA
>> where
	E: CodeExecutor<Blake2Hasher> + RuntimeInfo,
	S: BuildStorage,
	Block: BlockT<Hash=H256>,
{
	new_with_backend(Arc::new(in_mem::Backend::new()), executor, genesis_storage)
}

/// Create a client with the explicitly provided backend.
/// This is useful for testing backend implementations.
pub fn new_with_backend<B, E, Block, S, RA>(
	backend: Arc<B>,
	executor: E,
	build_genesis_storage: S,
) -> error::Result<Client<B, LocalCallExecutor<B, E>, Block, RA>>
	where
		E: CodeExecutor<Blake2Hasher> + RuntimeInfo,
		S: BuildStorage,
		Block: BlockT<Hash=H256>,
		B: backend::LocalBackend<Block, Blake2Hasher>
{
	let call_executor = LocalCallExecutor::new(backend.clone(), executor);
	Client::new(backend, call_executor, build_genesis_storage, Default::default())
}

impl<B, E, Block, RA> Client<B, E, Block, RA> where
	B: backend::Backend<Block, Blake2Hasher>,
	E: CallExecutor<Block, Blake2Hasher>,
	Block: BlockT<Hash=H256>,
{
	/// Creates new Substrate Client with given blockchain and code executor.
	pub fn new<S: BuildStorage>(
		backend: Arc<B>,
		executor: E,
		build_genesis_storage: S,
		execution_strategies: ExecutionStrategies
	) -> error::Result<Self> {
		if backend.blockchain().header(BlockId::Number(Zero::zero()))?.is_none() {
			let (genesis_storage, children_genesis_storage) = build_genesis_storage.build_storage()?;
			let mut op = backend.begin_operation()?;
			backend.begin_state_operation(&mut op, BlockId::Hash(Default::default()))?;
			let state_root = op.reset_storage(genesis_storage, children_genesis_storage)?;
			let genesis_block = genesis::construct_genesis_block::<Block>(state_root.into());
			info!("Initializing Genesis block/state (state: {}, header-hash: {})",
				genesis_block.header().state_root(),
				genesis_block.header().hash()
			);
			op.set_block_data(
				genesis_block.deconstruct().0,
				Some(vec![]),
				None,
				crate::backend::NewBlockState::Final
			)?;
			backend.commit_operation(op)?;
		}

		Ok(Client {
			backend,
			executor,
			storage_notifications: Default::default(),
			import_notification_sinks: Default::default(),
			finality_notification_sinks: Default::default(),
			importing_block: Default::default(),
			execution_strategies,
			_phantom: Default::default(),
		})
	}

	/// Get a reference to the execution strategies.
	pub fn execution_strategies(&self) -> &ExecutionStrategies {
		&self.execution_strategies
	}

	/// Get a reference to the state at a given block.
	pub fn state_at(&self, block: &BlockId<Block>) -> error::Result<B::State> {
		self.backend.state_at(*block)
	}

	/// Expose backend reference. To be used in tests only
	#[doc(hidden)]
	#[deprecated(note="Rather than relying on `client` to provide this, access \
	to the backend should be handled at setup only - see #1134. This function \
	will be removed once that is in place.")]
	pub fn backend(&self) -> &Arc<B> {
		&self.backend
	}

	/// Given a `BlockId` and a key prefix, return the matching child storage keys in that block.
	pub fn storage_keys(&self, id: &BlockId<Block>, key_prefix: &StorageKey) -> error::Result<Vec<StorageKey>> {
		let keys = self.state_at(id)?.keys(&key_prefix.0).into_iter().map(StorageKey).collect();
		Ok(keys)
	}

	/// Given a `BlockId` and a key, return the value under the key in that block.
	pub fn storage(&self, id: &BlockId<Block>, key: &StorageKey) -> error::Result<Option<StorageData>> {
		Ok(self.state_at(id)?
			.storage(&key.0).map_err(|e| error::Error::from_state(Box::new(e)))?
			.map(StorageData))
	}

	/// Given a `BlockId` and a key, return the value under the hash in that block.
	pub fn storage_hash(&self, id: &BlockId<Block>, key: &StorageKey)
		-> error::Result<Option<Block::Hash>> {
		Ok(self.state_at(id)?
			.storage_hash(&key.0).map_err(|e| error::Error::from_state(Box::new(e)))?
		)
	}

	/// Given a `BlockId`, a key prefix, and a child storage key, return the matching child storage keys.
	pub fn child_storage_keys(
		&self,
		id: &BlockId<Block>,
		child_storage_key: &StorageKey,
		key_prefix: &StorageKey
	) -> error::Result<Vec<StorageKey>> {
		let keys = self.state_at(id)?
			.child_keys(&child_storage_key.0, &key_prefix.0)
			.into_iter()
			.map(StorageKey)
			.collect();
		Ok(keys)
	}

	/// Given a `BlockId`, a key and a child storage key, return the value under the key in that block.
	pub fn child_storage(
		&self,
		id: &BlockId<Block>,
		child_storage_key: &StorageKey,
		key: &StorageKey
	) -> error::Result<Option<StorageData>> {
		Ok(self.state_at(id)?
			.child_storage(&child_storage_key.0, &key.0).map_err(|e| error::Error::from_state(Box::new(e)))?
			.map(StorageData))
	}

	/// Given a `BlockId`, a key and a child storage key, return the hash under the key in that block.
	pub fn child_storage_hash(
		&self,
		id: &BlockId<Block>,
		child_storage_key: &StorageKey,
		key: &StorageKey
	) -> error::Result<Option<Block::Hash>> {
		Ok(self.state_at(id)?
			.child_storage_hash(&child_storage_key.0, &key.0).map_err(|e| error::Error::from_state(Box::new(e)))?
		)
	}

	/// Get the code at a given block.
	pub fn code_at(&self, id: &BlockId<Block>) -> error::Result<Vec<u8>> {
		Ok(self.storage(id, &StorageKey(well_known_keys::CODE.to_vec()))?
			.expect("None is returned if there's no value stored for the given key;\
				':code' key is always defined; qed").0)
	}

	/// Get the RuntimeVersion at a given block.
	pub fn runtime_version_at(&self, id: &BlockId<Block>) -> error::Result<RuntimeVersion> {
		self.executor.runtime_version(id)
	}

	/// Get call executor reference.
	pub fn executor(&self) -> &E {
		&self.executor
	}

	/// Reads storage value at a given block + key, returning read proof.
	pub fn read_proof(&self, id: &BlockId<Block>, key: &[u8]) -> error::Result<Vec<Vec<u8>>> {
		self.state_at(id)
			.and_then(|state| prove_read(state, key)
				.map(|(_, proof)| proof)
				.map_err(Into::into))
	}

	/// Reads child storage value at a given block + storage_key + key, returning
	/// read proof.
	pub fn read_child_proof(
		&self,
		id: &BlockId<Block>,
		storage_key: &[u8],
		key: &[u8]
	) -> error::Result<Vec<Vec<u8>>> {
		self.state_at(id)
			.and_then(|state| prove_child_read(state, storage_key, key)
				.map(|(_, proof)| proof)
				.map_err(Into::into))
	}

	/// Execute a call to a contract on top of state in a block of given hash
	/// AND returning execution proof.
	///
	/// No changes are made.
	pub fn execution_proof(&self,
		id: &BlockId<Block>,
		method: &str,
		call_data: &[u8]
	) -> error::Result<(Vec<u8>, Vec<Vec<u8>>)> {
		let state = self.state_at(id)?;
		let header = self.prepare_environment_block(id)?;
		prove_execution(state, header, &self.executor, method, call_data)
	}

	/// Reads given header and generates CHT-based header proof.
	pub fn header_proof(&self, id: &BlockId<Block>) -> error::Result<(Block::Header, Vec<Vec<u8>>)> {
		self.header_proof_with_cht_size(id, cht::size())
	}

	/// Get block hash by number.
	pub fn block_hash(&self,
		block_number: <<Block as BlockT>::Header as HeaderT>::Number
	) -> error::Result<Option<Block::Hash>> {
		self.backend.blockchain().hash(block_number)
	}

	/// Reads given header and generates CHT-based header proof for CHT of given size.
	pub fn header_proof_with_cht_size(
		&self,
		id: &BlockId<Block>,
		cht_size: NumberFor<Block>,
	) -> error::Result<(Block::Header, Vec<Vec<u8>>)> {
		let proof_error = || error::Error::Backend(format!("Failed to generate header proof for {:?}", id));
		let header = self.backend.blockchain().expect_header(*id)?;
		let block_num = *header.number();
		let cht_num = cht::block_to_cht_number(cht_size, block_num).ok_or_else(proof_error)?;
		let cht_start = cht::start_number(cht_size, cht_num);
		let mut current_num = cht_start;
		let cht_range = ::std::iter::from_fn(|| {
			let old_current_num = current_num;
			current_num = current_num + One::one();
			Some(old_current_num)
		});
		let headers = cht_range.map(|num| self.block_hash(num));
		let proof = cht::build_proof::<Block::Header, Blake2Hasher, _, _>(cht_size, cht_num, ::std::iter::once(block_num), headers)?;
		Ok((header, proof))
	}

	/// Get longest range within [first; last] that is possible to use in `key_changes`
	/// and `key_changes_proof` calls.
	/// Range could be shortened from the beginning if some changes tries have been pruned.
	/// Returns Ok(None) if changes trues are not supported.
	pub fn max_key_changes_range(
		&self,
		first: NumberFor<Block>,
		last: BlockId<Block>,
	) -> error::Result<Option<(NumberFor<Block>, BlockId<Block>)>> {
		let (config, storage) = match self.require_changes_trie().ok() {
			Some((config, storage)) => (config, storage),
			None => return Ok(None),
		};
		let last_num = self.backend.blockchain().expect_block_number_from_id(&last)?;
		if first > last_num {
			return Err(error::Error::ChangesTrieAccessFailed("Invalid changes trie range".into()));
		}
		let finalized_number = self.backend.blockchain().info().finalized_number;
		let oldest = storage.oldest_changes_trie_block(&config, finalized_number);
		let first = ::std::cmp::max(first, oldest);
		Ok(Some((first, last)))
	}

	/// Get pairs of (block, extrinsic) where key has been changed at given blocks range.
	/// Works only for runtimes that are supporting changes tries.
	///
	/// Changes are returned in descending order (i.e. last block comes first).
	pub fn key_changes(
		&self,
		first: NumberFor<Block>,
		last: BlockId<Block>,
		key: &StorageKey
	) -> error::Result<Vec<(NumberFor<Block>, u32)>> {
		let (config, storage) = self.require_changes_trie()?;
		let last_number = self.backend.blockchain().expect_block_number_from_id(&last)?;
		let last_hash = self.backend.blockchain().expect_block_hash_from_id(&last)?;

		key_changes::<_, Blake2Hasher, _>(
			&config,
			&*storage,
			first,
			&ChangesTrieAnchorBlockId {
				hash: convert_hash(&last_hash),
				number: last_number,
			},
			self.backend.blockchain().info().best_number,
			&key.0)
		.and_then(|r| r.map(|r| r.map(|(block, tx)| (block, tx))).collect::<Result<_, _>>())
		.map_err(|err| error::Error::ChangesTrieAccessFailed(err))
	}

	/// Get proof for computation of (block, extrinsic) pairs where key has been changed at given blocks range.
	/// `min` is the hash of the first block, which changes trie root is known to the requester - when we're using
	/// changes tries from ascendants of this block, we should provide proofs for changes tries roots
	/// `max` is the hash of the last block known to the requester - we can't use changes tries from descendants
	/// of this block.
	/// Works only for runtimes that are supporting changes tries.
	pub fn key_changes_proof(
		&self,
		first: Block::Hash,
		last: Block::Hash,
		min: Block::Hash,
		max: Block::Hash,
		key: &StorageKey
	) -> error::Result<ChangesProof<Block::Header>> {
		self.key_changes_proof_with_cht_size(
			first,
			last,
			min,
			max,
			key,
			cht::size(),
		)
	}

	/// Does the same work as `key_changes_proof`, but assumes that CHTs are of passed size.
	pub fn key_changes_proof_with_cht_size(
		&self,
		first: Block::Hash,
		last: Block::Hash,
		min: Block::Hash,
		max: Block::Hash,
		key: &StorageKey,
		cht_size: NumberFor<Block>,
	) -> error::Result<ChangesProof<Block::Header>> {
		struct AccessedRootsRecorder<'a, Block: BlockT> {
			storage: &'a dyn ChangesTrieStorage<Blake2Hasher, NumberFor<Block>>,
			min: NumberFor<Block>,
			required_roots_proofs: Mutex<BTreeMap<NumberFor<Block>, H256>>,
		};

		impl<'a, Block: BlockT> ChangesTrieRootsStorage<Blake2Hasher, NumberFor<Block>> for AccessedRootsRecorder<'a, Block> {
			fn build_anchor(&self, hash: H256) -> Result<ChangesTrieAnchorBlockId<H256, NumberFor<Block>>, String> {
				self.storage.build_anchor(hash)
			}

			fn root(
				&self,
				anchor: &ChangesTrieAnchorBlockId<H256, NumberFor<Block>>,
				block: NumberFor<Block>,
			) -> Result<Option<H256>, String> {
				let root = self.storage.root(anchor, block)?;
				if block < self.min {
					if let Some(ref root) = root {
						self.required_roots_proofs.lock().insert(
							block,
							root.clone()
						);
					}
				}
				Ok(root)
			}
		}

		impl<'a, Block: BlockT> ChangesTrieStorage<Blake2Hasher, NumberFor<Block>> for AccessedRootsRecorder<'a, Block> {
			fn get(&self, key: &H256, prefix: &[u8]) -> Result<Option<DBValue>, String> {
				self.storage.get(key, prefix)
			}
		}

		let (config, storage) = self.require_changes_trie()?;
		let min_number = self.backend.blockchain().expect_block_number_from_id(&BlockId::Hash(min))?;

		let recording_storage = AccessedRootsRecorder::<Block> {
			storage,
			min: min_number,
			required_roots_proofs: Mutex::new(BTreeMap::new()),
		};

		let max_number = ::std::cmp::min(
			self.backend.blockchain().info().best_number,
			self.backend.blockchain().expect_block_number_from_id(&BlockId::Hash(max))?,
		);

		// fetch key changes proof
		let first_number = self.backend.blockchain()
			.expect_block_number_from_id(&BlockId::Hash(first))?;
		let last_number = self.backend.blockchain()
			.expect_block_number_from_id(&BlockId::Hash(last))?;
		let key_changes_proof = key_changes_proof::<_, Blake2Hasher, _>(
			&config,
			&recording_storage,
			first_number,
			&ChangesTrieAnchorBlockId {
				hash: convert_hash(&last),
				number: last_number,
			},
			max_number,
			&key.0
		)
		.map_err(|err| error::Error::from(error::Error::ChangesTrieAccessFailed(err)))?;

		// now gather proofs for all changes tries roots that were touched during key_changes_proof
		// execution AND are unknown (i.e. replaced with CHT) to the requester
		let roots = recording_storage.required_roots_proofs.into_inner();
		let roots_proof = self.changes_trie_roots_proof(cht_size, roots.keys().cloned())?;

		Ok(ChangesProof {
			max_block: max_number,
			proof: key_changes_proof,
			roots: roots.into_iter().map(|(n, h)| (n, convert_hash(&h))).collect(),
			roots_proof,
		})
	}

	/// Generate CHT-based proof for roots of changes tries at given blocks.
	fn changes_trie_roots_proof<I: IntoIterator<Item=NumberFor<Block>>>(
		&self,
		cht_size: NumberFor<Block>,
		blocks: I
	) -> error::Result<Vec<Vec<u8>>> {
		// most probably we have touched several changes tries that are parts of the single CHT
		// => GroupBy changes tries by CHT number and then gather proof for the whole group at once
		let mut proof = HashSet::new();

		cht::for_each_cht_group::<Block::Header, _, _, _>(cht_size, blocks, |_, cht_num, cht_blocks| {
			let cht_proof = self.changes_trie_roots_proof_at_cht(cht_size, cht_num, cht_blocks)?;
			proof.extend(cht_proof);
			Ok(())
		}, ())?;

		Ok(proof.into_iter().collect())
	}

	/// Generates CHT-based proof for roots of changes tries at given blocks (that are part of single CHT).
	fn changes_trie_roots_proof_at_cht(
		&self,
		cht_size: NumberFor<Block>,
		cht_num: NumberFor<Block>,
		blocks: Vec<NumberFor<Block>>
	) -> error::Result<Vec<Vec<u8>>> {
		let cht_start = cht::start_number(cht_size, cht_num);
		let mut current_num = cht_start;
		let cht_range = ::std::iter::from_fn(|| {
			let old_current_num = current_num;
			current_num = current_num + One::one();
			Some(old_current_num)
		});
		let roots = cht_range
			.map(|num| self.header(&BlockId::Number(num))
			.map(|block| block.and_then(|block| block.digest().log(DigestItem::as_changes_trie_root).cloned())));
		let proof = cht::build_proof::<Block::Header, Blake2Hasher, _, _>(cht_size, cht_num, blocks, roots)?;
		Ok(proof)
	}

	/// Returns changes trie configuration and storage or an error if it is not supported.
	fn require_changes_trie(&self) -> error::Result<(ChangesTrieConfiguration, &B::ChangesTrieStorage)> {
		let config = self.changes_trie_config()?;
		let storage = self.backend.changes_trie_storage();
		match (config, storage) {
			(Some(config), Some(storage)) => Ok((config, storage)),
			_ => Err(error::Error::ChangesTriesNotSupported.into()),
		}
	}

	/// Create a new block, built on the head of the chain.
	pub fn new_block(
		&self,
		inherent_digests: DigestFor<Block>,
	) -> error::Result<block_builder::BlockBuilder<Block, Self>> where
		E: Clone + Send + Sync,
		RA: Send + Sync,
		Self: ProvideRuntimeApi,
		<Self as ProvideRuntimeApi>::Api: BlockBuilderAPI<Block>
	{
		block_builder::BlockBuilder::new(self, inherent_digests)
	}

	/// Create a new block, built on top of `parent`.
	pub fn new_block_at(
		&self,
		parent: &BlockId<Block>,
		inherent_digests: DigestFor<Block>,
	) -> error::Result<block_builder::BlockBuilder<Block, Self>> where
		E: Clone + Send + Sync,
		RA: Send + Sync,
		Self: ProvideRuntimeApi,
		<Self as ProvideRuntimeApi>::Api: BlockBuilderAPI<Block>
	{
		block_builder::BlockBuilder::at_block(parent, &self, false, inherent_digests)
	}

	/// Create a new block, built on top of `parent` with proof recording enabled.
	///
	/// While proof recording is enabled, all accessed trie nodes are saved.
	/// These recorded trie nodes can be used by a third party to proof the
	/// output of this block builder without having access to the full storage.
	pub fn new_block_at_with_proof_recording(
		&self,
		parent: &BlockId<Block>,
		inherent_digests: DigestFor<Block>,
	) -> error::Result<block_builder::BlockBuilder<Block, Self>> where
		E: Clone + Send + Sync,
		RA: Send + Sync,
		Self: ProvideRuntimeApi,
		<Self as ProvideRuntimeApi>::Api: BlockBuilderAPI<Block>
	{
		block_builder::BlockBuilder::at_block(parent, &self, true, inherent_digests)
	}

	/// Lock the import lock, and run operations inside.
	pub fn lock_import_and_run<R, Err, F>(&self, f: F) -> Result<R, Err> where
		F: FnOnce(&mut ClientImportOperation<Block, Blake2Hasher, B>) -> Result<R, Err>,
		Err: From<error::Error>,
	{
		let inner = || {
			let _import_lock = self.backend.get_import_lock().lock();

			let mut op = ClientImportOperation {
				op: self.backend.begin_operation()?,
				notify_imported: None,
				notify_finalized: Vec::new(),
			};

			let r = f(&mut op)?;

			let ClientImportOperation { op, notify_imported, notify_finalized } = op;
			self.backend.commit_operation(op)?;
			self.notify_finalized(notify_finalized)?;

			if let Some(notify_imported) = notify_imported {
				self.notify_imported(notify_imported)?;
			}

			Ok(r)
		};

		let result = inner();
		*self.importing_block.write() = None;

		result
	}

	/// Set a block as best block.
	pub fn set_head(
		&self,
		id: BlockId<Block>
	) -> error::Result<()> {
		self.lock_import_and_run(|operation| {
			self.apply_head(operation, id)
		})
	}

	/// Set a block as best block, and apply it to an operation.
	pub fn apply_head(
		&self,
		operation: &mut ClientImportOperation<Block, Blake2Hasher, B>,
		id: BlockId<Block>,
	) -> error::Result<()> {
		operation.op.mark_head(id)
	}

	/// Apply a checked and validated block to an operation. If a justification is provided
	/// then `finalized` *must* be true.
	pub fn apply_block(
		&self,
		operation: &mut ClientImportOperation<Block, Blake2Hasher, B>,
		import_block: ImportBlock<Block>,
		new_cache: HashMap<CacheKeyId, Vec<u8>>,
	) -> error::Result<ImportResult> where
		E: CallExecutor<Block, Blake2Hasher> + Send + Sync + Clone,
	{
		let ImportBlock {
			origin,
			header,
			justification,
			post_digests,
			body,
			finalized,
			auxiliary,
			fork_choice,
		} = import_block;

		assert!(justification.is_some() && finalized || justification.is_none());

		let parent_hash = header.parent_hash().clone();

		match self.backend.blockchain().status(BlockId::Hash(parent_hash))? {
			blockchain::BlockStatus::InChain => {},
			blockchain::BlockStatus::Unknown => return Ok(ImportResult::UnknownParent),
		}

		let import_headers = if post_digests.is_empty() {
			PrePostHeader::Same(header)
		} else {
			let mut post_header = header.clone();
			for item in post_digests {
				post_header.digest_mut().push(item);
			}
			PrePostHeader::Different(header, post_header)
		};

		let hash = import_headers.post().hash();
		let height = (*import_headers.post().number()).saturated_into::<u64>();

		*self.importing_block.write() = Some(hash);

		let result = self.execute_and_import_block(
			operation,
			origin,
			hash,
			import_headers,
			justification,
			body,
			new_cache,
			finalized,
			auxiliary,
			fork_choice,
		);

		telemetry!(SUBSTRATE_INFO; "block.import";
			"height" => height,
			"best" => ?hash,
			"origin" => ?origin
		);

		result
	}

	fn execute_and_import_block(
		&self,
		operation: &mut ClientImportOperation<Block, Blake2Hasher, B>,
		origin: BlockOrigin,
		hash: Block::Hash,
		import_headers: PrePostHeader<Block::Header>,
		justification: Option<Justification>,
		body: Option<Vec<Block::Extrinsic>>,
		new_cache: HashMap<CacheKeyId, Vec<u8>>,
		finalized: bool,
		aux: Vec<(Vec<u8>, Option<Vec<u8>>)>,
		fork_choice: ForkChoiceStrategy,
	) -> error::Result<ImportResult> where
		E: CallExecutor<Block, Blake2Hasher> + Send + Sync + Clone,
	{
		let parent_hash = import_headers.post().parent_hash().clone();
		match self.backend.blockchain().status(BlockId::Hash(hash))? {
			blockchain::BlockStatus::InChain => return Ok(ImportResult::AlreadyInChain),
			blockchain::BlockStatus::Unknown => {},
		}

		let (last_best, last_best_number) = {
			let info = self.backend.blockchain().info();
			(info.best_hash, info.best_number)
		};

		// this is a fairly arbitrary choice of where to draw the line on making notifications,
		// but the general goal is to only make notifications when we are already fully synced
		// and get a new chain head.
		let make_notifications = match origin {
			BlockOrigin::NetworkBroadcast | BlockOrigin::Own | BlockOrigin::ConsensusBroadcast => true,
			BlockOrigin::Genesis | BlockOrigin::NetworkInitialSync | BlockOrigin::File => false,
		};

		self.backend.begin_state_operation(&mut operation.op, BlockId::Hash(parent_hash))?;

		// ensure parent block is finalized to maintain invariant that
		// finality is called sequentially.
		if finalized {
			self.apply_finality_with_block_hash(operation, parent_hash, None, last_best, make_notifications)?;
		}

		// FIXME #1232: correct path logic for when to execute this function
		let (storage_update,changes_update,storage_changes) = self.block_execution(&operation.op, &import_headers, origin, hash, body.clone())?;

		let is_new_best = finalized || match fork_choice {
			ForkChoiceStrategy::LongestChain => import_headers.post().number() > &last_best_number,
			ForkChoiceStrategy::Custom(v) => v,
		};
		let leaf_state = if finalized {
			crate::backend::NewBlockState::Final
		} else if is_new_best {
			crate::backend::NewBlockState::Best
		} else {
			crate::backend::NewBlockState::Normal
		};

		trace!("Imported {}, (#{}), best={}, origin={:?}", hash, import_headers.post().number(), is_new_best, origin);

		operation.op.set_block_data(
			import_headers.post().clone(),
			body,
			justification,
			leaf_state,
		)?;

		operation.op.update_cache(new_cache);
		if let Some(storage_update) = storage_update {
			operation.op.update_db_storage(storage_update)?;
		}
		if let Some(storage_changes) = storage_changes.clone() {
			operation.op.update_storage(storage_changes.0, storage_changes.1)?;
		}
		if let Some(Some(changes_update)) = changes_update {
			operation.op.update_changes_trie(changes_update)?;
		}

		operation.op.insert_aux(aux)?;

		if make_notifications {
			if finalized {
				operation.notify_finalized.push(hash);
			}

			operation.notify_imported = Some((hash, origin, import_headers.into_post(), is_new_best, storage_changes));
		}

		Ok(ImportResult::imported())
	}

	fn block_execution(
		&self,
		transaction: &B::BlockImportOperation,
		import_headers: &PrePostHeader<Block::Header>,
		origin: BlockOrigin,
		hash: Block::Hash,
		body: Option<Vec<Block::Extrinsic>>,
	) -> error::Result<(
		Option<StorageUpdate<B, Block>>,
		Option<Option<ChangesUpdate>>,
		Option<(
			Vec<(Vec<u8>, Option<Vec<u8>>)>,
			Vec<(Vec<u8>, Vec<(Vec<u8>, Option<Vec<u8>>)>)>
		)>
	)>
		where
			E: CallExecutor<Block, Blake2Hasher> + Send + Sync + Clone,
	{
		match transaction.state()? {
			Some(transaction_state) => {
				let mut overlay = Default::default();
				let get_execution_manager = |execution_strategy: ExecutionStrategy| {
					match execution_strategy {
						ExecutionStrategy::NativeElseWasm => ExecutionManager::NativeElseWasm,
						ExecutionStrategy::AlwaysWasm => ExecutionManager::AlwaysWasm,
						ExecutionStrategy::NativeWhenPossible => ExecutionManager::NativeWhenPossible,
						ExecutionStrategy::Both => ExecutionManager::Both(|wasm_result, native_result| {
							let header = import_headers.post();
							warn!("Consensus error between wasm and native block execution at block {}", hash);
							warn!("   Header {:?}", header);
							warn!("   Native result {:?}", native_result);
							warn!("   Wasm result {:?}", wasm_result);
							telemetry!(SUBSTRATE_INFO; "block.execute.consensus_failure";
								"hash" => ?hash,
								"origin" => ?origin,
								"header" => ?header
							);
							wasm_result
						}),
					}
				};
				let (_, storage_update, changes_update) = self.executor.call_at_state::<_, _, _, NeverNativeValue, fn() -> _>(
					transaction_state,
					&mut overlay,
					"Core_execute_block",
					&<Block as BlockT>::new(import_headers.pre().clone(), body.unwrap_or_default()).encode(),
					match origin {
						BlockOrigin::NetworkInitialSync => get_execution_manager(self.execution_strategies().syncing),
						_ => get_execution_manager(self.execution_strategies().importing),
					},
					None,
					NeverOffchainExt::new(),
				)?;

				overlay.commit_prospective();

				let (top, children) = overlay.into_committed();
				let children = children.map(|(sk, it)| (sk, it.collect())).collect();
				if import_headers.post().state_root() != &storage_update.1 {
					return Err(error::Error::InvalidStateRoot);
				}

				Ok((Some(storage_update.0), Some(changes_update), Some((top.collect(), children))))
			},
			None => Ok((None, None, None))
		}
	}

	fn apply_finality_with_block_hash(
		&self,
		operation: &mut ClientImportOperation<Block, Blake2Hasher, B>,
		block: Block::Hash,
		justification: Option<Justification>,
		best_block: Block::Hash,
		notify: bool,
	) -> error::Result<()> {
		// find tree route from last finalized to given block.
		let last_finalized = self.backend.blockchain().last_finalized()?;

		if block == last_finalized {
			warn!("Possible safety violation: attempted to re-finalize last finalized block {:?} ", last_finalized);
			return Ok(());
		}

		let route_from_finalized = crate::blockchain::tree_route(
			self.backend.blockchain(),
			BlockId::Hash(last_finalized),
			BlockId::Hash(block),
		)?;

		if let Some(retracted) = route_from_finalized.retracted().get(0) {
			warn!("Safety violation: attempted to revert finalized block {:?} which is not in the \
				same chain as last finalized {:?}", retracted, last_finalized);

			return Err(error::Error::NotInFinalizedChain);
		}

		let route_from_best = crate::blockchain::tree_route(
			self.backend.blockchain(),
			BlockId::Hash(best_block),
			BlockId::Hash(block),
		)?;

		// if the block is not a direct ancestor of the current best chain,
		// then some other block is the common ancestor.
		if route_from_best.common_block().hash != block {
			// NOTE: we're setting the finalized block as best block, this might
			// be slightly innacurate since we might have a "better" block
			// further along this chain, but since best chain selection logic is
			// pluggable we cannot make a better choice here. usages that need
			// an accurate "best" block need to go through `SelectChain`
			// instead.
			operation.op.mark_head(BlockId::Hash(block))?;
		}

		let enacted = route_from_finalized.enacted();
		assert!(enacted.len() > 0);
		for finalize_new in &enacted[..enacted.len() - 1] {
			operation.op.mark_finalized(BlockId::Hash(finalize_new.hash), None)?;
		}

		assert_eq!(enacted.last().map(|e| e.hash), Some(block));
		operation.op.mark_finalized(BlockId::Hash(block), justification)?;

		if notify {
			// sometimes when syncing, tons of blocks can be finalized at once.
			// we'll send notifications spuriously in that case.
			const MAX_TO_NOTIFY: usize = 256;
			let enacted = route_from_finalized.enacted();
			let start = enacted.len() - ::std::cmp::min(enacted.len(), MAX_TO_NOTIFY);
			for finalized in &enacted[start..] {
				operation.notify_finalized.push(finalized.hash);
			}
		}

		Ok(())
	}

	fn notify_finalized(
		&self,
		notify_finalized: Vec<Block::Hash>,
	) -> error::Result<()> {
		let mut sinks = self.finality_notification_sinks.lock();

		for finalized_hash in notify_finalized {
			let header = self.header(&BlockId::Hash(finalized_hash))?
				.expect("header already known to exist in DB because it is indicated in the tree route; qed");

			telemetry!(SUBSTRATE_INFO; "notify.finalized";
				"height" => format!("{}", header.number()),
				"best" => ?finalized_hash,
			);

			let notification = FinalityNotification {
				header,
				hash: finalized_hash,
			};

			sinks.retain(|sink| sink.unbounded_send(notification.clone()).is_ok());
		}

		Ok(())
	}

	fn notify_imported(
		&self,
		notify_import: (
			Block::Hash, BlockOrigin,
			Block::Header,
			bool,
			Option<(
				Vec<(Vec<u8>, Option<Vec<u8>>)>,
				Vec<(Vec<u8>, Vec<(Vec<u8>, Option<Vec<u8>>)>)>,
				)
			>),
	) -> error::Result<()> {
		let (hash, origin, header, is_new_best, storage_changes) = notify_import;

		if let Some(storage_changes) = storage_changes {
			// TODO [ToDr] How to handle re-orgs? Should we re-emit all storage changes?
			self.storage_notifications.lock()
				.trigger(
					&hash,
					storage_changes.0.into_iter(),
					storage_changes.1.into_iter().map(|(sk, v)| (sk, v.into_iter())),
				);
		}

		let notification = BlockImportNotification::<Block> {
			hash,
			origin,
			header,
			is_new_best,
		};

		self.import_notification_sinks.lock()
			.retain(|sink| sink.unbounded_send(notification.clone()).is_ok());

		Ok(())
	}

	/// Apply auxiliary data insertion into an operation.
	pub fn apply_aux<
		'a,
		'b: 'a,
		'c: 'a,
		I: IntoIterator<Item=&'a(&'c [u8], &'c [u8])>,
		D: IntoIterator<Item=&'a &'b [u8]>,
	>(
		&self,
		operation: &mut ClientImportOperation<Block, Blake2Hasher, B>,
		insert: I,
		delete: D
	) -> error::Result<()> {
		operation.op.insert_aux(
			insert.into_iter()
				.map(|(k, v)| (k.to_vec(), Some(v.to_vec())))
				.chain(delete.into_iter().map(|k| (k.to_vec(), None)))
		)
	}

	/// Mark all blocks up to given as finalized in operation. If a
	/// justification is provided it is stored with the given finalized
	/// block (any other finalized blocks are left unjustified).
	///
	/// If the block being finalized is on a different fork from the current
	/// best block the finalized block is set as best, this might be slightly
	/// innacurate (i.e. outdated), usages that require determining an accurate
	/// best block should use `SelectChain` instead of the client.
	pub fn apply_finality(
		&self,
		operation: &mut ClientImportOperation<Block, Blake2Hasher, B>,
		id: BlockId<Block>,
		justification: Option<Justification>,
		notify: bool,
	) -> error::Result<()> {
		let last_best = self.backend.blockchain().info().best_hash;
		let to_finalize_hash = self.backend.blockchain().expect_block_hash_from_id(&id)?;
		self.apply_finality_with_block_hash(operation, to_finalize_hash, justification, last_best, notify)
	}

	/// Finalize a block. This will implicitly finalize all blocks up to it and
	/// fire finality notifications.
	///
	/// If the block being finalized is on a different fork from the current
	/// best block the finalized block is set as best, this might be slightly
	/// innacurate (i.e. outdated), usages that require determining an accurate
	/// best block should use `SelectChain` instead of the client.
	///
	/// Pass a flag to indicate whether finality notifications should be propagated.
	/// This is usually tied to some synchronization state, where we don't send notifications
	/// while performing major synchronization work.
	pub fn finalize_block(&self, id: BlockId<Block>, justification: Option<Justification>, notify: bool) -> error::Result<()> {
		self.lock_import_and_run(|operation| {
			let last_best = self.backend.blockchain().info().best_hash;
			let to_finalize_hash = self.backend.blockchain().expect_block_hash_from_id(&id)?;
			self.apply_finality_with_block_hash(operation, to_finalize_hash, justification, last_best, notify)
		})
	}

	/// Attempts to revert the chain by `n` blocks. Returns the number of blocks that were
	/// successfully reverted.
	pub fn revert(&self, n: NumberFor<Block>) -> error::Result<NumberFor<Block>> {
		Ok(self.backend.revert(n)?)
	}

	/// Get blockchain info.
	pub fn info(&self) -> ClientInfo<Block> {
		let info = self.backend.blockchain().info();
		ClientInfo {
			chain: info,
		}
	}

	/// Get block status.
	pub fn block_status(&self, id: &BlockId<Block>) -> error::Result<BlockStatus> {
		// this can probably be implemented more efficiently
		if let BlockId::Hash(ref h) = id {
			if self.importing_block.read().as_ref().map_or(false, |importing| h == importing) {
				return Ok(BlockStatus::Queued);
			}
		}
		let hash_and_number = match id.clone() {
			BlockId::Hash(hash) => self.backend.blockchain().number(hash)?.map(|n| (hash, n)),
			BlockId::Number(n) => self.backend.blockchain().hash(n)?.map(|hash| (hash, n)),
		};
		match hash_and_number {
			Some((hash, number)) => {
				if self.backend.have_state_at(&hash, number) {
					Ok(BlockStatus::InChainWithState)
				} else {
					Ok(BlockStatus::InChainPruned)
				}
			}
			None => Ok(BlockStatus::Unknown),
		}
	}

	/// Get block header by id.
	pub fn header(&self, id: &BlockId<Block>) -> error::Result<Option<<Block as BlockT>::Header>> {
		self.backend.blockchain().header(*id)
	}

	/// Get block body by id.
	pub fn body(&self, id: &BlockId<Block>) -> error::Result<Option<Vec<<Block as BlockT>::Extrinsic>>> {
		self.backend.blockchain().body(*id)
	}

	/// Get block justification set by id.
	pub fn justification(&self, id: &BlockId<Block>) -> error::Result<Option<Justification>> {
		self.backend.blockchain().justification(*id)
	}

	/// Get full block by id.
	pub fn block(&self, id: &BlockId<Block>)
		-> error::Result<Option<SignedBlock<Block>>>
	{
		Ok(match (self.header(id)?, self.body(id)?, self.justification(id)?) {
			(Some(header), Some(extrinsics), justification) =>
				Some(SignedBlock { block: Block::new(header, extrinsics), justification }),
			_ => None,
		})
	}

	/// Gets the uncles of the block with `target_hash` going back `max_generation` ancestors.
	pub fn uncles(&self, target_hash: Block::Hash, max_generation: NumberFor<Block>) -> error::Result<Vec<Block::Hash>> {
		let load_header = |id: Block::Hash| -> error::Result<Block::Header> {
			match self.backend.blockchain().header(BlockId::Hash(id))? {
				Some(hdr) => Ok(hdr),
				None => Err(Error::UnknownBlock(format!("Unknown block {:?}", id))),
			}
		};

		let genesis_hash = self.backend.blockchain().info().genesis_hash;
		if genesis_hash == target_hash { return Ok(Vec::new()); }

		let mut current_hash = target_hash;
		let mut current = load_header(current_hash)?;
		let mut ancestor_hash = *current.parent_hash();
		let mut ancestor = load_header(ancestor_hash)?;
		let mut uncles = Vec::new();

		for _generation in 0..max_generation.saturated_into() {
			let children = self.backend.blockchain().children(ancestor_hash)?;
			uncles.extend(children.into_iter().filter(|h| h != &current_hash));
			current_hash = ancestor_hash;
			if genesis_hash == current_hash { break; }
			current = ancestor;
			ancestor_hash = *current.parent_hash();
			ancestor = load_header(ancestor_hash)?;
		}

		Ok(uncles)
	}

	fn changes_trie_config(&self) -> Result<Option<ChangesTrieConfiguration>, Error> {
		Ok(self.backend.state_at(BlockId::Number(self.backend.blockchain().info().best_number))?
			.storage(well_known_keys::CHANGES_TRIE_CONFIG)
			.map_err(|e| error::Error::from_state(Box::new(e)))?
			.and_then(|c| Decode::decode(&mut &*c)))
	}

	/// Prepare in-memory header that is used in execution environment.
	fn prepare_environment_block(&self, parent: &BlockId<Block>) -> error::Result<Block::Header> {
		let parent_header = self.backend.blockchain().expect_header(*parent)?;
		Ok(<<Block as BlockT>::Header as HeaderT>::new(
			self.backend.blockchain().expect_block_number_from_id(parent)? + One::one(),
			Default::default(),
			Default::default(),
			parent_header.hash(),
			Default::default(),
		))
	}
}

impl<B, E, Block, RA> ChainHeaderBackend<Block> for Client<B, E, Block, RA> where
	B: backend::Backend<Block, Blake2Hasher>,
	E: CallExecutor<Block, Blake2Hasher> + Send + Sync,
	Block: BlockT<Hash=H256>,
	RA: Send + Sync
{
	fn header(&self, id: BlockId<Block>) -> error::Result<Option<Block::Header>> {
		self.backend.blockchain().header(id)
	}

	fn info(&self) -> blockchain::Info<Block> {
		self.backend.blockchain().info()
	}

	fn status(&self, id: BlockId<Block>) -> error::Result<blockchain::BlockStatus> {
		self.backend.blockchain().status(id)
	}

	fn number(&self, hash: Block::Hash) -> error::Result<Option<<<Block as BlockT>::Header as HeaderT>::Number>> {
		self.backend.blockchain().number(hash)
	}

	fn hash(&self, number: NumberFor<Block>) -> error::Result<Option<Block::Hash>> {
		self.backend.blockchain().hash(number)
	}
}

impl<B, E, Block, RA> ProvideCache<Block> for Client<B, E, Block, RA> where
	B: backend::Backend<Block, Blake2Hasher>,
	Block: BlockT<Hash=H256>,
{
	fn cache(&self) -> Option<Arc<dyn Cache<Block>>> {
		self.backend.blockchain().cache()
	}
}

impl<B, E, Block, RA> ProvideRuntimeApi for Client<B, E, Block, RA> where
	B: backend::Backend<Block, Blake2Hasher>,
	E: CallExecutor<Block, Blake2Hasher> + Clone + Send + Sync,
	Block: BlockT<Hash=H256>,
	RA: ConstructRuntimeApi<Block, Self>
{
	type Api = <RA as ConstructRuntimeApi<Block, Self>>::RuntimeApi;

	fn runtime_api<'a>(&'a self) -> ApiRef<'a, Self::Api> {
		RA::construct_runtime_api(self)
	}
}

impl<B, E, Block, RA> CallRuntimeAt<Block> for Client<B, E, Block, RA> where
	B: backend::Backend<Block, Blake2Hasher>,
	E: CallExecutor<Block, Blake2Hasher> + Clone + Send + Sync,
	Block: BlockT<Hash=H256>,
{
	fn call_api_at<
		'a,
		R: Encode + Decode + PartialEq,
		NC: FnOnce() -> result::Result<R, &'static str> + UnwindSafe,
		C: CoreApi<Block>,
	>(
		&self,
		core_api: &C,
		at: &BlockId<Block>,
		function: &'static str,
		args: Vec<u8>,
		changes: &RefCell<OverlayedChanges>,
		initialize_block: InitializeBlock<'a, Block>,
		native_call: Option<NC>,
		context: ExecutionContext,
		recorder: &Option<Rc<RefCell<ProofRecorder<Block>>>>,
	) -> error::Result<NativeOrEncoded<R>> {
		let manager = match context {
			ExecutionContext::BlockConstruction =>
				self.execution_strategies.block_construction.get_manager(),
			ExecutionContext::Syncing =>
				self.execution_strategies.syncing.get_manager(),
			ExecutionContext::Importing =>
				self.execution_strategies.importing.get_manager(),
			ExecutionContext::OffchainWorker(_) =>
				self.execution_strategies.offchain_worker.get_manager(),
			ExecutionContext::Other =>
				self.execution_strategies.other.get_manager(),
		};

		let mut offchain_extensions = match context {
			ExecutionContext::OffchainWorker(ext) => Some(ext),
			_ => None,
		};

		self.executor.contextual_call::<_, _, fn(_,_) -> _,_,_>(
			|| core_api.initialize_block(at, &self.prepare_environment_block(at)?),
			at,
			function,
			&args,
			changes,
			initialize_block,
			manager,
			native_call,
			offchain_extensions.as_mut(),
			recorder,
		)
	}

	fn runtime_version_at(&self, at: &BlockId<Block>) -> error::Result<RuntimeVersion> {
		self.runtime_version_at(at)
	}
}

impl<'a, B, E, Block, RA> consensus::BlockImport<Block> for &'a Client<B, E, Block, RA> where
	B: backend::Backend<Block, Blake2Hasher>,
	E: CallExecutor<Block, Blake2Hasher> + Clone + Send + Sync,
	Block: BlockT<Hash=H256>,
{
	type Error = ConsensusError;

	/// Import a checked and validated block. If a justification is provided in
	/// `ImportBlock` then `finalized` *must* be true.
	fn import_block(
		&mut self,
		import_block: ImportBlock<Block>,
		new_cache: HashMap<CacheKeyId, Vec<u8>>,
	) -> Result<ImportResult, Self::Error> {
		self.lock_import_and_run(|operation| {
			self.apply_block(operation, import_block, new_cache)
		}).map_err(|e| ConsensusError::ClientImport(e.to_string()).into())
	}

	/// Check block preconditions.
	fn check_block(
		&mut self,
		hash: Block::Hash,
		parent_hash: Block::Hash,
	) -> Result<ImportResult, Self::Error> {
		match self.block_status(&BlockId::Hash(parent_hash))
			.map_err(|e| ConsensusError::ClientImport(e.to_string()))?
		{
			BlockStatus::InChainWithState | BlockStatus::Queued => {},
			BlockStatus::Unknown | BlockStatus::InChainPruned => return Ok(ImportResult::UnknownParent),
			BlockStatus::KnownBad => return Ok(ImportResult::KnownBad),
		}

		match self.block_status(&BlockId::Hash(hash))
			.map_err(|e| ConsensusError::ClientImport(e.to_string()))?
		{
			BlockStatus::InChainWithState | BlockStatus::Queued => return Ok(ImportResult::AlreadyInChain),
			BlockStatus::Unknown | BlockStatus::InChainPruned => {},
			BlockStatus::KnownBad => return Ok(ImportResult::KnownBad),
		}

		Ok(ImportResult::imported())
	}
}

impl<B, E, Block, RA> consensus::BlockImport<Block> for Client<B, E, Block, RA> where
	B: backend::Backend<Block, Blake2Hasher>,
	E: CallExecutor<Block, Blake2Hasher> + Clone + Send + Sync,
	Block: BlockT<Hash=H256>,
{
	type Error = ConsensusError;

	fn import_block(
		&mut self,
		import_block: ImportBlock<Block>,
		new_cache: HashMap<CacheKeyId, Vec<u8>>,
	) -> Result<ImportResult, Self::Error> {
		(&*self).import_block(import_block, new_cache)
	}

	fn check_block(
		&mut self,
		hash: Block::Hash,
		parent_hash: Block::Hash,
	) -> Result<ImportResult, Self::Error> {
		(&*self).check_block(hash, parent_hash)
	}
}

impl<B, E, Block, RA> CurrentHeight for Client<B, E, Block, RA> where
	B: backend::Backend<Block, Blake2Hasher>,
	E: CallExecutor<Block, Blake2Hasher>,
	Block: BlockT<Hash=H256>,
{
	type BlockNumber = <Block::Header as HeaderT>::Number;
	fn current_height(&self) -> Self::BlockNumber {
		self.backend.blockchain().info().best_number
	}
}

impl<B, E, Block, RA> BlockNumberToHash for Client<B, E, Block, RA> where
	B: backend::Backend<Block, Blake2Hasher>,
	E: CallExecutor<Block, Blake2Hasher>,
	Block: BlockT<Hash=H256>,
{
	type BlockNumber = <Block::Header as HeaderT>::Number;
	type Hash = Block::Hash;
	fn block_number_to_hash(&self, n: Self::BlockNumber) -> Option<Self::Hash> {
		self.block_hash(n).unwrap_or(None)
	}
}


impl<B, E, Block, RA> BlockchainEvents<Block> for Client<B, E, Block, RA>
where
	E: CallExecutor<Block, Blake2Hasher>,
	Block: BlockT<Hash=H256>,
{
	/// Get block import event stream.
	fn import_notification_stream(&self) -> ImportNotifications<Block> {
		let (sink, stream) = mpsc::unbounded();
		self.import_notification_sinks.lock().push(sink);
		stream
	}

	fn finality_notification_stream(&self) -> FinalityNotifications<Block> {
		let (sink, stream) = mpsc::unbounded();
		self.finality_notification_sinks.lock().push(sink);
		stream
	}

	/// Get storage changes event stream.
	fn storage_changes_notification_stream(
		&self,
		filter_keys: Option<&[StorageKey]>,
		child_filter_keys: Option<&[(StorageKey, Option<Vec<StorageKey>>)]>,
	) -> error::Result<StorageEventStream<Block::Hash>> {
		Ok(self.storage_notifications.lock().listen(filter_keys, child_filter_keys))
	}
}

/// Implement Longest Chain Select implementation
/// where 'longest' is defined as the highest number of blocks
pub struct LongestChain<B, Block> {
	backend: Arc<B>,
	_phantom: PhantomData<Block>
}

impl<B, Block> Clone for LongestChain<B, Block> {
	fn clone(&self) -> Self {
		let backend = self.backend.clone();
		LongestChain {
			backend,
			_phantom: Default::default()
		}
	}
}

impl<B, Block> LongestChain<B, Block>
where
	B: backend::Backend<Block, Blake2Hasher>,
	Block: BlockT<Hash=H256>,
{
	/// Instantiate a new LongestChain for Backend B
	pub fn new(backend: Arc<B>) -> Self {
		LongestChain {
			backend,
			_phantom: Default::default()
		}
	}

	fn best_block_header(&self) -> error::Result<<Block as BlockT>::Header> {
		let info = self.backend.blockchain().info();
		let best_hash = self.best_containing(info.best_hash, None)?
			.unwrap_or(info.best_hash);

		Ok(self.backend.blockchain().header(BlockId::Hash(best_hash))?
			.expect("given block hash was fetched from block in db; qed"))
	}

	/// Get the most recent block hash of the best (longest) chains
	/// that contain block with the given `target_hash`.
	///
	/// The search space is always limited to blocks which are in the finalized
	/// chain or descendents of it.
	///
	/// If `maybe_max_block_number` is `Some(max_block_number)`
	/// the search is limited to block `numbers <= max_block_number`.
	/// in other words as if there were no blocks greater `max_block_number`.
	/// Returns `Ok(None)` if `target_hash` is not found in search space.
	/// TODO: document time complexity of this, see [#1444](https://github.com/paritytech/substrate/issues/1444)
	fn best_containing(
		&self,
		target_hash: Block::Hash,
		maybe_max_number: Option<NumberFor<Block>>
	) -> error::Result<Option<Block::Hash>> {
		let target_header = {
			match self.backend.blockchain().header(BlockId::Hash(target_hash))? {
				Some(x) => x,
				// target not in blockchain
				None => { return Ok(None); },
			}
		};

		if let Some(max_number) = maybe_max_number {
			// target outside search range
			if target_header.number() > &max_number {
				return Ok(None);
			}
		}

		let leaves = {
			// ensure no blocks are imported during this code block.
			// an import could trigger a reorg which could change the canonical chain.
			// we depend on the canonical chain staying the same during this code block.
			let _import_lock = self.backend.get_import_lock().lock();

			let info = self.backend.blockchain().info();

			let canon_hash = self.backend.blockchain().hash(*target_header.number())?
				.ok_or_else(|| error::Error::from(format!("failed to get hash for block number {}", target_header.number())))?;

			if canon_hash == target_hash {
				// if a `max_number` is given we try to fetch the block at the
				// given depth, if it doesn't exist or `max_number` is not
				// provided, we continue to search from all leaves below.
				if let Some(max_number) = maybe_max_number {
					if let Some(header) = self.backend.blockchain().hash(max_number)? {
						return Ok(Some(header));
					}
				}
			} else if info.finalized_number >= *target_header.number() {
				// header is on a dead fork.
				return Ok(None);
			}

			self.backend.blockchain().leaves()?
		};

		// for each chain. longest chain first. shortest last
		for leaf_hash in leaves {
			// start at the leaf
			let mut current_hash = leaf_hash;

			// if search is not restricted then the leaf is the best
			let mut best_hash = leaf_hash;

			// go backwards entering the search space
			// waiting until we are <= max_number
			if let Some(max_number) = maybe_max_number {
				loop {
					let current_header = self.backend.blockchain().header(BlockId::Hash(current_hash.clone()))?
						.ok_or_else(|| error::Error::from(format!("failed to get header for hash {}", current_hash)))?;

					if current_header.number() <= &max_number {
						best_hash = current_header.hash();
						break;
					}

					current_hash = *current_header.parent_hash();
				}
			}

			// go backwards through the chain (via parent links)
			loop {
				// until we find target
				if current_hash == target_hash {
					return Ok(Some(best_hash));
				}

				let current_header = self.backend.blockchain().header(BlockId::Hash(current_hash.clone()))?
					.ok_or_else(|| error::Error::from(format!("failed to get header for hash {}", current_hash)))?;

				// stop search in this chain once we go below the target's block number
				if current_header.number() < target_header.number() {
					break;
				}

				current_hash = *current_header.parent_hash();
			}
		}

		// header may be on a dead fork -- the only leaves that are considered are
		// those which can still be finalized.
		//
		// FIXME #1558 only issue this warning when not on a dead fork
		warn!(
			"Block {:?} exists in chain but not found when following all \
			leaves backwards. Number limit = {:?}",
			target_hash,
			maybe_max_number,
		);

		Ok(None)
	}

	fn leaves(&self) -> Result<Vec<<Block as BlockT>::Hash>, error::Error> {
		self.backend.blockchain().leaves()
	}
}

impl<B, Block> SelectChain<Block> for LongestChain<B, Block>
where
	B: backend::Backend<Block, Blake2Hasher>,
	Block: BlockT<Hash=H256>,
{

	fn leaves(&self) -> Result<Vec<<Block as BlockT>::Hash>, ConsensusError> {
		LongestChain::leaves(self)
			.map_err(|e| ConsensusError::ChainLookup(e.to_string()).into())
	}

	fn best_chain(&self)
		-> Result<<Block as BlockT>::Header, ConsensusError>
	{
		LongestChain::best_block_header(&self)
			.map_err(|e| ConsensusError::ChainLookup(e.to_string()).into())
	}

	fn finality_target(
		&self,
		target_hash: Block::Hash,
		maybe_max_number: Option<NumberFor<Block>>
	) -> Result<Option<Block::Hash>, ConsensusError> {
		LongestChain::best_containing(self, target_hash, maybe_max_number)
			.map_err(|e| ConsensusError::ChainLookup(e.to_string()).into())
	}
}

impl<B, E, Block, RA> BlockBody<Block> for Client<B, E, Block, RA>
	where
		B: backend::Backend<Block, Blake2Hasher>,
		E: CallExecutor<Block, Blake2Hasher>,
		Block: BlockT<Hash=H256>,
{
	fn block_body(&self, id: &BlockId<Block>) -> error::Result<Option<Vec<<Block as BlockT>::Extrinsic>>> {
		self.body(id)
	}
}

impl<B, E, Block, RA> backend::AuxStore for Client<B, E, Block, RA>
	where
		B: backend::Backend<Block, Blake2Hasher>,
		E: CallExecutor<Block, Blake2Hasher>,
		Block: BlockT<Hash=H256>,
{
	/// Insert auxiliary data into key-value store.
	fn insert_aux<
		'a,
		'b: 'a,
		'c: 'a,
		I: IntoIterator<Item=&'a(&'c [u8], &'c [u8])>,
		D: IntoIterator<Item=&'a &'b [u8]>,
	>(&self, insert: I, delete: D) -> error::Result<()> {
		// Import is locked here because we may have other block import
		// operations that tries to set aux data. Note that for consensus
		// layer, one can always use atomic operations to make sure
		// import is only locked once.
		self.lock_import_and_run(|operation| {
			self.apply_aux(operation, insert, delete)
		})
	}
	/// Query auxiliary data from key-value store.
	fn get_aux(&self, key: &[u8]) -> error::Result<Option<Vec<u8>>> {
		crate::backend::AuxStore::get_aux(&*self.backend, key)
	}
}
#[cfg(test)]
pub(crate) mod tests {
	use std::collections::HashMap;
	use super::*;
	use primitives::blake2_256;
	use runtime_primitives::DigestItem;
	use consensus::{BlockOrigin, SelectChain};
	use test_client::{
		prelude::*,
		client::backend::Backend as TestBackend,
		runtime::{self, Block, Transfer, RuntimeApi, TestAPI},
	};

	/// Returns tuple, consisting of:
	/// 1) test client pre-filled with blocks changing balances;
	/// 2) roots of changes tries for these blocks
	/// 3) test cases in form (begin, end, key, vec![(block, extrinsic)]) that are required to pass
	pub fn prepare_client_with_key_changes() -> (
		test_client::client::Client<test_client::Backend, test_client::Executor, Block, RuntimeApi>,
		Vec<H256>,
		Vec<(u64, u64, Vec<u8>, Vec<(u64, u32)>)>,
	) {
		// prepare block structure
		let blocks_transfers = vec![
			vec![(AccountKeyring::Alice, AccountKeyring::Dave), (AccountKeyring::Bob, AccountKeyring::Dave)],
			vec![(AccountKeyring::Charlie, AccountKeyring::Eve)],
			vec![],
			vec![(AccountKeyring::Alice, AccountKeyring::Dave)],
		];

		// prepare client ang import blocks
		let mut local_roots = Vec::new();
		let remote_client = TestClientBuilder::new().set_support_changes_trie(true).build();
		let mut nonces: HashMap<_, u64> = Default::default();
		for (i, block_transfers) in blocks_transfers.into_iter().enumerate() {
			let mut builder = remote_client.new_block(Default::default()).unwrap();
			for (from, to) in block_transfers {
				builder.push_transfer(Transfer {
					from: from.into(),
					to: to.into(),
					amount: 1,
					nonce: *nonces.entry(from).and_modify(|n| { *n = *n + 1 }).or_default(),
				}).unwrap();
			}
			remote_client.import(BlockOrigin::Own, builder.bake().unwrap()).unwrap();

			let header = remote_client.header(&BlockId::Number(i as u64 + 1)).unwrap().unwrap();
			let trie_root = header.digest().log(DigestItem::as_changes_trie_root)
				.map(|root| H256::from_slice(root.as_ref()))
				.unwrap();
			local_roots.push(trie_root);
		}

		// prepare test cases
		let alice = blake2_256(&runtime::system::balance_of_key(AccountKeyring::Alice.into())).to_vec();
		let bob = blake2_256(&runtime::system::balance_of_key(AccountKeyring::Bob.into())).to_vec();
		let charlie = blake2_256(&runtime::system::balance_of_key(AccountKeyring::Charlie.into())).to_vec();
		let dave = blake2_256(&runtime::system::balance_of_key(AccountKeyring::Dave.into())).to_vec();
		let eve = blake2_256(&runtime::system::balance_of_key(AccountKeyring::Eve.into())).to_vec();
		let ferdie = blake2_256(&runtime::system::balance_of_key(AccountKeyring::Ferdie.into())).to_vec();
		let test_cases = vec![
			(1, 4, alice.clone(), vec![(4, 0), (1, 0)]),
			(1, 3, alice.clone(), vec![(1, 0)]),
			(2, 4, alice.clone(), vec![(4, 0)]),
			(2, 3, alice.clone(), vec![]),

			(1, 4, bob.clone(), vec![(1, 1)]),
			(1, 1, bob.clone(), vec![(1, 1)]),
			(2, 4, bob.clone(), vec![]),

			(1, 4, charlie.clone(), vec![(2, 0)]),

			(1, 4, dave.clone(), vec![(4, 0), (1, 1), (1, 0)]),
			(1, 1, dave.clone(), vec![(1, 1), (1, 0)]),
			(3, 4, dave.clone(), vec![(4, 0)]),

			(1, 4, eve.clone(), vec![(2, 0)]),
			(1, 1, eve.clone(), vec![]),
			(3, 4, eve.clone(), vec![]),

			(1, 4, ferdie.clone(), vec![]),
		];

		(remote_client, local_roots, test_cases)
	}

	#[test]
	fn client_initializes_from_genesis_ok() {
		let client = test_client::new();

		assert_eq!(
			client.runtime_api().balance_of(
				&BlockId::Number(client.info().chain.best_number),
				AccountKeyring::Alice.into()
			).unwrap(),
			1000
		);
		assert_eq!(
			client.runtime_api().balance_of(
				&BlockId::Number(client.info().chain.best_number),
				AccountKeyring::Ferdie.into()
			).unwrap(),
			0
		);
	}

	#[test]
	fn block_builder_works_with_no_transactions() {
		let client = test_client::new();

		let builder = client.new_block(Default::default()).unwrap();

		client.import(BlockOrigin::Own, builder.bake().unwrap()).unwrap();

		assert_eq!(client.info().chain.best_number, 1);
	}

	#[test]
	fn block_builder_works_with_transactions() {
		let client = test_client::new();

		let mut builder = client.new_block(Default::default()).unwrap();

		builder.push_transfer(Transfer {
			from: AccountKeyring::Alice.into(),
			to: AccountKeyring::Ferdie.into(),
			amount: 42,
			nonce: 0,
		}).unwrap();

		client.import(BlockOrigin::Own, builder.bake().unwrap()).unwrap();

		assert_eq!(client.info().chain.best_number, 1);
		assert_ne!(
			client.state_at(&BlockId::Number(1)).unwrap().pairs(),
			client.state_at(&BlockId::Number(0)).unwrap().pairs()
		);
		assert_eq!(
			client.runtime_api().balance_of(
				&BlockId::Number(client.info().chain.best_number),
				AccountKeyring::Alice.into()
			).unwrap(),
			958
		);
		assert_eq!(
			client.runtime_api().balance_of(
				&BlockId::Number(client.info().chain.best_number),
				AccountKeyring::Ferdie.into()
			).unwrap(),
			42
		);
	}

	#[test]
	fn block_builder_does_not_include_invalid() {
		let client = test_client::new();

		let mut builder = client.new_block(Default::default()).unwrap();

		builder.push_transfer(Transfer {
			from: AccountKeyring::Alice.into(),
			to: AccountKeyring::Ferdie.into(),
			amount: 42,
			nonce: 0,
		}).unwrap();

		assert!(builder.push_transfer(Transfer {
			from: AccountKeyring::Eve.into(),
			to: AccountKeyring::Alice.into(),
			amount: 42,
			nonce: 0,
		}).is_err());

		client.import(BlockOrigin::Own, builder.bake().unwrap()).unwrap();

		assert_eq!(client.info().chain.best_number, 1);
		assert_ne!(
			client.state_at(&BlockId::Number(1)).unwrap().pairs(),
			client.state_at(&BlockId::Number(0)).unwrap().pairs()
		);
		assert_eq!(client.body(&BlockId::Number(1)).unwrap().unwrap().len(), 1)
	}

	#[test]
	fn best_containing_with_genesis_block() {
		// block tree:
		// G

		let (client, longest_chain_select) = TestClientBuilder::new().build_with_longest_chain();

		let genesis_hash = client.info().chain.genesis_hash;

		assert_eq!(
			genesis_hash.clone(),
			longest_chain_select.finality_target(genesis_hash.clone(), None).unwrap().unwrap()
		);
	}

	#[test]
	fn best_containing_with_hash_not_found() {
		// block tree:
		// G

		let (client, longest_chain_select) = TestClientBuilder::new().build_with_longest_chain();

		let uninserted_block = client.new_block(Default::default()).unwrap().bake().unwrap();

		assert_eq!(
			None,
			longest_chain_select.finality_target(uninserted_block.hash().clone(), None).unwrap()
		);
	}

	#[test]
	fn uncles_with_only_ancestors() {
		// block tree:
		// G -> A1 -> A2
		let client = test_client::new();

		// G -> A1
		let a1 = client.new_block(Default::default()).unwrap().bake().unwrap();
		client.import(BlockOrigin::Own, a1.clone()).unwrap();

		// A1 -> A2
		let a2 = client.new_block(Default::default()).unwrap().bake().unwrap();
		client.import(BlockOrigin::Own, a2.clone()).unwrap();
		let v: Vec<H256> = Vec::new();
		assert_eq!(v, client.uncles(a2.hash(), 3).unwrap());
	}

	#[test]
	fn uncles_with_multiple_forks() {
		// block tree:
		// G -> A1 -> A2 -> A3 -> A4 -> A5
		//      A1 -> B2 -> B3 -> B4
		//	          B2 -> C3
		//	    A1 -> D2
		let client = test_client::new();

		// G -> A1
		let a1 = client.new_block(Default::default()).unwrap().bake().unwrap();
		client.import(BlockOrigin::Own, a1.clone()).unwrap();

		// A1 -> A2
		let a2 = client.new_block_at(&BlockId::Hash(a1.hash()), Default::default()).unwrap().bake().unwrap();
		client.import(BlockOrigin::Own, a2.clone()).unwrap();

		// A2 -> A3
		let a3 = client.new_block_at(&BlockId::Hash(a2.hash()), Default::default()).unwrap().bake().unwrap();
		client.import(BlockOrigin::Own, a3.clone()).unwrap();

		// A3 -> A4
		let a4 = client.new_block_at(&BlockId::Hash(a3.hash()), Default::default()).unwrap().bake().unwrap();
		client.import(BlockOrigin::Own, a4.clone()).unwrap();

		// A4 -> A5
		let a5 = client.new_block_at(&BlockId::Hash(a4.hash()), Default::default()).unwrap().bake().unwrap();
		client.import(BlockOrigin::Own, a5.clone()).unwrap();

		// A1 -> B2
		let mut builder = client.new_block_at(&BlockId::Hash(a1.hash()), Default::default()).unwrap();
		// this push is required as otherwise B2 has the same hash as A2 and won't get imported
		builder.push_transfer(Transfer {
			from: AccountKeyring::Alice.into(),
			to: AccountKeyring::Ferdie.into(),
			amount: 41,
			nonce: 0,
		}).unwrap();
		let b2 = builder.bake().unwrap();
		client.import(BlockOrigin::Own, b2.clone()).unwrap();

		// B2 -> B3
		let b3 = client.new_block_at(&BlockId::Hash(b2.hash()), Default::default()).unwrap().bake().unwrap();
		client.import(BlockOrigin::Own, b3.clone()).unwrap();

		// B3 -> B4
		let b4 = client.new_block_at(&BlockId::Hash(b3.hash()), Default::default()).unwrap().bake().unwrap();
		client.import(BlockOrigin::Own, b4.clone()).unwrap();

		// // B2 -> C3
		let mut builder = client.new_block_at(&BlockId::Hash(b2.hash()), Default::default()).unwrap();
		// this push is required as otherwise C3 has the same hash as B3 and won't get imported
		builder.push_transfer(Transfer {
			from: AccountKeyring::Alice.into(),
			to: AccountKeyring::Ferdie.into(),
			amount: 1,
			nonce: 1,
		}).unwrap();
		let c3 = builder.bake().unwrap();
		client.import(BlockOrigin::Own, c3.clone()).unwrap();

		// A1 -> D2
		let mut builder = client.new_block_at(&BlockId::Hash(a1.hash()), Default::default()).unwrap();
		// this push is required as otherwise D2 has the same hash as B2 and won't get imported
		builder.push_transfer(Transfer {
			from: AccountKeyring::Alice.into(),
			to: AccountKeyring::Ferdie.into(),
			amount: 1,
			nonce: 0,
		}).unwrap();
		let d2 = builder.bake().unwrap();
		client.import(BlockOrigin::Own, d2.clone()).unwrap();

		let genesis_hash = client.info().chain.genesis_hash;

		let uncles1 = client.uncles(a4.hash(), 10).unwrap();
		assert_eq!(vec![b2.hash(), d2.hash()], uncles1);

		let uncles2 = client.uncles(a4.hash(), 0).unwrap();
		assert_eq!(0, uncles2.len());

		let uncles3 = client.uncles(a1.hash(), 10).unwrap();
		assert_eq!(0, uncles3.len());

		let uncles4 = client.uncles(genesis_hash, 10).unwrap();
		assert_eq!(0, uncles4.len());

		let uncles5 = client.uncles(d2.hash(), 10).unwrap();
		assert_eq!(vec![a2.hash(), b2.hash()], uncles5);

		let uncles6 = client.uncles(b3.hash(), 1).unwrap();
		assert_eq!(vec![c3.hash()], uncles6);
	}

	#[test]
	fn best_containing_on_longest_chain_with_single_chain_3_blocks() {
		// block tree:
		// G -> A1 -> A2

		let (client, longest_chain_select) = TestClientBuilder::new().build_with_longest_chain();

		// G -> A1
		let a1 = client.new_block(Default::default()).unwrap().bake().unwrap();
		client.import(BlockOrigin::Own, a1.clone()).unwrap();

		// A1 -> A2
		let a2 = client.new_block(Default::default()).unwrap().bake().unwrap();
		client.import(BlockOrigin::Own, a2.clone()).unwrap();

		let genesis_hash = client.info().chain.genesis_hash;

		assert_eq!(a2.hash(), longest_chain_select.finality_target(genesis_hash, None).unwrap().unwrap());
		assert_eq!(a2.hash(), longest_chain_select.finality_target(a1.hash(), None).unwrap().unwrap());
		assert_eq!(a2.hash(), longest_chain_select.finality_target(a2.hash(), None).unwrap().unwrap());
	}

	#[test]
	fn best_containing_on_longest_chain_with_multiple_forks() {
		// block tree:
		// G -> A1 -> A2 -> A3 -> A4 -> A5
		//      A1 -> B2 -> B3 -> B4
		//	          B2 -> C3
		//	    A1 -> D2
		let (client, longest_chain_select) = TestClientBuilder::new().build_with_longest_chain();

		// G -> A1
		let a1 = client.new_block(Default::default()).unwrap().bake().unwrap();
		client.import(BlockOrigin::Own, a1.clone()).unwrap();

		// A1 -> A2
		let a2 = client.new_block_at(&BlockId::Hash(a1.hash()), Default::default()).unwrap().bake().unwrap();
		client.import(BlockOrigin::Own, a2.clone()).unwrap();

		// A2 -> A3
		let a3 = client.new_block_at(&BlockId::Hash(a2.hash()), Default::default()).unwrap().bake().unwrap();
		client.import(BlockOrigin::Own, a3.clone()).unwrap();

		// A3 -> A4
		let a4 = client.new_block_at(&BlockId::Hash(a3.hash()), Default::default()).unwrap().bake().unwrap();
		client.import(BlockOrigin::Own, a4.clone()).unwrap();

		// A4 -> A5
		let a5 = client.new_block_at(&BlockId::Hash(a4.hash()), Default::default()).unwrap().bake().unwrap();
		client.import(BlockOrigin::Own, a5.clone()).unwrap();

		// A1 -> B2
		let mut builder = client.new_block_at(&BlockId::Hash(a1.hash()), Default::default()).unwrap();
		// this push is required as otherwise B2 has the same hash as A2 and won't get imported
		builder.push_transfer(Transfer {
			from: AccountKeyring::Alice.into(),
			to: AccountKeyring::Ferdie.into(),
			amount: 41,
			nonce: 0,
		}).unwrap();
		let b2 = builder.bake().unwrap();
		client.import(BlockOrigin::Own, b2.clone()).unwrap();

		// B2 -> B3
		let b3 = client.new_block_at(&BlockId::Hash(b2.hash()), Default::default()).unwrap().bake().unwrap();
		client.import(BlockOrigin::Own, b3.clone()).unwrap();

		// B3 -> B4
		let b4 = client.new_block_at(&BlockId::Hash(b3.hash()), Default::default()).unwrap().bake().unwrap();
		client.import(BlockOrigin::Own, b4.clone()).unwrap();

		// // B2 -> C3
		let mut builder = client.new_block_at(&BlockId::Hash(b2.hash()), Default::default()).unwrap();
		// this push is required as otherwise C3 has the same hash as B3 and won't get imported
		builder.push_transfer(Transfer {
			from: AccountKeyring::Alice.into(),
			to: AccountKeyring::Ferdie.into(),
			amount: 1,
			nonce: 1,
		}).unwrap();
		let c3 = builder.bake().unwrap();
		client.import(BlockOrigin::Own, c3.clone()).unwrap();

		// A1 -> D2
		let mut builder = client.new_block_at(&BlockId::Hash(a1.hash()), Default::default()).unwrap();
		// this push is required as otherwise D2 has the same hash as B2 and won't get imported
		builder.push_transfer(Transfer {
			from: AccountKeyring::Alice.into(),
			to: AccountKeyring::Ferdie.into(),
			amount: 1,
			nonce: 0,
		}).unwrap();
		let d2 = builder.bake().unwrap();
		client.import(BlockOrigin::Own, d2.clone()).unwrap();

		assert_eq!(client.info().chain.best_hash, a5.hash());

		let genesis_hash = client.info().chain.genesis_hash;
		let leaves = longest_chain_select.leaves().unwrap();

		assert!(leaves.contains(&a5.hash()));
		assert!(leaves.contains(&b4.hash()));
		assert!(leaves.contains(&c3.hash()));
		assert!(leaves.contains(&d2.hash()));
		assert_eq!(leaves.len(), 4);

		// search without restriction

		assert_eq!(a5.hash(), longest_chain_select.finality_target(
			genesis_hash, None).unwrap().unwrap());
		assert_eq!(a5.hash(), longest_chain_select.finality_target(
			a1.hash(), None).unwrap().unwrap());
		assert_eq!(a5.hash(), longest_chain_select.finality_target(
			a2.hash(), None).unwrap().unwrap());
		assert_eq!(a5.hash(), longest_chain_select.finality_target(
			a3.hash(), None).unwrap().unwrap());
		assert_eq!(a5.hash(), longest_chain_select.finality_target(
			a4.hash(), None).unwrap().unwrap());
		assert_eq!(a5.hash(), longest_chain_select.finality_target(
			a5.hash(), None).unwrap().unwrap());

		assert_eq!(b4.hash(), longest_chain_select.finality_target(
			b2.hash(), None).unwrap().unwrap());
		assert_eq!(b4.hash(), longest_chain_select.finality_target(
			b3.hash(), None).unwrap().unwrap());
		assert_eq!(b4.hash(), longest_chain_select.finality_target(
			b4.hash(), None).unwrap().unwrap());

		assert_eq!(c3.hash(), longest_chain_select.finality_target(
			c3.hash(), None).unwrap().unwrap());

		assert_eq!(d2.hash(), longest_chain_select.finality_target(
			d2.hash(), None).unwrap().unwrap());


		// search only blocks with number <= 5. equivalent to without restriction for this scenario

		assert_eq!(a5.hash(), longest_chain_select.finality_target(
			genesis_hash, Some(5)).unwrap().unwrap());
		assert_eq!(a5.hash(), longest_chain_select.finality_target(
			a1.hash(), Some(5)).unwrap().unwrap());
		assert_eq!(a5.hash(), longest_chain_select.finality_target(
			a2.hash(), Some(5)).unwrap().unwrap());
		assert_eq!(a5.hash(), longest_chain_select.finality_target(
			a3.hash(), Some(5)).unwrap().unwrap());
		assert_eq!(a5.hash(), longest_chain_select.finality_target(
			a4.hash(), Some(5)).unwrap().unwrap());
		assert_eq!(a5.hash(), longest_chain_select.finality_target(
			a5.hash(), Some(5)).unwrap().unwrap());

		assert_eq!(b4.hash(), longest_chain_select.finality_target(
			b2.hash(), Some(5)).unwrap().unwrap());
		assert_eq!(b4.hash(), longest_chain_select.finality_target(
			b3.hash(), Some(5)).unwrap().unwrap());
		assert_eq!(b4.hash(), longest_chain_select.finality_target(
			b4.hash(), Some(5)).unwrap().unwrap());

		assert_eq!(c3.hash(), longest_chain_select.finality_target(
			c3.hash(), Some(5)).unwrap().unwrap());

		assert_eq!(d2.hash(), longest_chain_select.finality_target(
			d2.hash(), Some(5)).unwrap().unwrap());


		// search only blocks with number <= 4

		assert_eq!(a4.hash(), longest_chain_select.finality_target(
			genesis_hash, Some(4)).unwrap().unwrap());
		assert_eq!(a4.hash(), longest_chain_select.finality_target(
			a1.hash(), Some(4)).unwrap().unwrap());
		assert_eq!(a4.hash(), longest_chain_select.finality_target(
			a2.hash(), Some(4)).unwrap().unwrap());
		assert_eq!(a4.hash(), longest_chain_select.finality_target(
			a3.hash(), Some(4)).unwrap().unwrap());
		assert_eq!(a4.hash(), longest_chain_select.finality_target(
			a4.hash(), Some(4)).unwrap().unwrap());
		assert_eq!(None, longest_chain_select.finality_target(
			a5.hash(), Some(4)).unwrap());

		assert_eq!(b4.hash(), longest_chain_select.finality_target(
			b2.hash(), Some(4)).unwrap().unwrap());
		assert_eq!(b4.hash(), longest_chain_select.finality_target(
			b3.hash(), Some(4)).unwrap().unwrap());
		assert_eq!(b4.hash(), longest_chain_select.finality_target(
			b4.hash(), Some(4)).unwrap().unwrap());

		assert_eq!(c3.hash(), longest_chain_select.finality_target(
			c3.hash(), Some(4)).unwrap().unwrap());

		assert_eq!(d2.hash(), longest_chain_select.finality_target(
			d2.hash(), Some(4)).unwrap().unwrap());


		// search only blocks with number <= 3

		assert_eq!(a3.hash(), longest_chain_select.finality_target(
			genesis_hash, Some(3)).unwrap().unwrap());
		assert_eq!(a3.hash(), longest_chain_select.finality_target(
			a1.hash(), Some(3)).unwrap().unwrap());
		assert_eq!(a3.hash(), longest_chain_select.finality_target(
			a2.hash(), Some(3)).unwrap().unwrap());
		assert_eq!(a3.hash(), longest_chain_select.finality_target(
			a3.hash(), Some(3)).unwrap().unwrap());
		assert_eq!(None, longest_chain_select.finality_target(
			a4.hash(), Some(3)).unwrap());
		assert_eq!(None, longest_chain_select.finality_target(
			a5.hash(), Some(3)).unwrap());

		assert_eq!(b3.hash(), longest_chain_select.finality_target(
			b2.hash(), Some(3)).unwrap().unwrap());
		assert_eq!(b3.hash(), longest_chain_select.finality_target(
			b3.hash(), Some(3)).unwrap().unwrap());
		assert_eq!(None, longest_chain_select.finality_target(
			b4.hash(), Some(3)).unwrap());

		assert_eq!(c3.hash(), longest_chain_select.finality_target(
			c3.hash(), Some(3)).unwrap().unwrap());

		assert_eq!(d2.hash(), longest_chain_select.finality_target(
			d2.hash(), Some(3)).unwrap().unwrap());


		// search only blocks with number <= 2

		assert_eq!(a2.hash(), longest_chain_select.finality_target(
			genesis_hash, Some(2)).unwrap().unwrap());
		assert_eq!(a2.hash(), longest_chain_select.finality_target(
			a1.hash(), Some(2)).unwrap().unwrap());
		assert_eq!(a2.hash(), longest_chain_select.finality_target(
			a2.hash(), Some(2)).unwrap().unwrap());
		assert_eq!(None, longest_chain_select.finality_target(
			a3.hash(), Some(2)).unwrap());
		assert_eq!(None, longest_chain_select.finality_target(
			a4.hash(), Some(2)).unwrap());
		assert_eq!(None, longest_chain_select.finality_target(
			a5.hash(), Some(2)).unwrap());

		assert_eq!(b2.hash(), longest_chain_select.finality_target(
			b2.hash(), Some(2)).unwrap().unwrap());
		assert_eq!(None, longest_chain_select.finality_target(
			b3.hash(), Some(2)).unwrap());
		assert_eq!(None, longest_chain_select.finality_target(
			b4.hash(), Some(2)).unwrap());

		assert_eq!(None, longest_chain_select.finality_target(
			c3.hash(), Some(2)).unwrap());

		assert_eq!(d2.hash(), longest_chain_select.finality_target(
			d2.hash(), Some(2)).unwrap().unwrap());


		// search only blocks with number <= 1

		assert_eq!(a1.hash(), longest_chain_select.finality_target(
			genesis_hash, Some(1)).unwrap().unwrap());
		assert_eq!(a1.hash(), longest_chain_select.finality_target(
			a1.hash(), Some(1)).unwrap().unwrap());
		assert_eq!(None, longest_chain_select.finality_target(
			a2.hash(), Some(1)).unwrap());
		assert_eq!(None, longest_chain_select.finality_target(
			a3.hash(), Some(1)).unwrap());
		assert_eq!(None, longest_chain_select.finality_target(
			a4.hash(), Some(1)).unwrap());
		assert_eq!(None, longest_chain_select.finality_target(
			a5.hash(), Some(1)).unwrap());

		assert_eq!(None, longest_chain_select.finality_target(
			b2.hash(), Some(1)).unwrap());
		assert_eq!(None, longest_chain_select.finality_target(
			b3.hash(), Some(1)).unwrap());
		assert_eq!(None, longest_chain_select.finality_target(
			b4.hash(), Some(1)).unwrap());

		assert_eq!(None, longest_chain_select.finality_target(
			c3.hash(), Some(1)).unwrap());

		assert_eq!(None, longest_chain_select.finality_target(
			d2.hash(), Some(1)).unwrap());

		// search only blocks with number <= 0

		assert_eq!(genesis_hash, longest_chain_select.finality_target(
			genesis_hash, Some(0)).unwrap().unwrap());
		assert_eq!(None, longest_chain_select.finality_target(
			a1.hash(), Some(0)).unwrap());
		assert_eq!(None, longest_chain_select.finality_target(
			a2.hash(), Some(0)).unwrap());
		assert_eq!(None, longest_chain_select.finality_target(
			a3.hash(), Some(0)).unwrap());
		assert_eq!(None, longest_chain_select.finality_target(
			a4.hash(), Some(0)).unwrap());
		assert_eq!(None, longest_chain_select.finality_target(
			a5.hash(), Some(0)).unwrap());

		assert_eq!(None, longest_chain_select.finality_target(
			b2.hash(), Some(0)).unwrap());
		assert_eq!(None, longest_chain_select.finality_target(
			b3.hash(), Some(0)).unwrap());
		assert_eq!(None, longest_chain_select.finality_target(
			b4.hash(), Some(0)).unwrap());

		assert_eq!(None, longest_chain_select.finality_target(
			c3.hash().clone(), Some(0)).unwrap());

		assert_eq!(None, longest_chain_select.finality_target(
			d2.hash().clone(), Some(0)).unwrap());
	}

	#[test]
	fn best_containing_on_longest_chain_with_max_depth_higher_than_best() {
		// block tree:
		// G -> A1 -> A2

		let (client, longest_chain_select) = TestClientBuilder::new().build_with_longest_chain();

		// G -> A1
		let a1 = client.new_block(Default::default()).unwrap().bake().unwrap();
		client.import(BlockOrigin::Own, a1.clone()).unwrap();

		// A1 -> A2
		let a2 = client.new_block(Default::default()).unwrap().bake().unwrap();
		client.import(BlockOrigin::Own, a2.clone()).unwrap();

		let genesis_hash = client.info().chain.genesis_hash;

		assert_eq!(a2.hash(), longest_chain_select.finality_target(genesis_hash, Some(10)).unwrap().unwrap());
	}

	#[test]
	fn key_changes_works() {
		let (client, _, test_cases) = prepare_client_with_key_changes();

		for (index, (begin, end, key, expected_result)) in test_cases.into_iter().enumerate() {
			let end = client.block_hash(end).unwrap().unwrap();
			let actual_result = client.key_changes(begin, BlockId::Hash(end), &StorageKey(key)).unwrap();
			match actual_result == expected_result {
				true => (),
				false => panic!(format!("Failed test {}: actual = {:?}, expected = {:?}",
					index, actual_result, expected_result)),
			}
		}
	}

	#[test]
	fn import_with_justification() {
		use test_client::blockchain::Backend;

		let client = test_client::new();

		// G -> A1
		let a1 = client.new_block(Default::default()).unwrap().bake().unwrap();
		client.import(BlockOrigin::Own, a1.clone()).unwrap();

		// A1 -> A2
		let a2 = client.new_block_at(&BlockId::Hash(a1.hash()), Default::default()).unwrap().bake().unwrap();
		client.import(BlockOrigin::Own, a2.clone()).unwrap();

		// A2 -> A3
		let justification = vec![1, 2, 3];
		let a3 = client.new_block_at(&BlockId::Hash(a2.hash()), Default::default()).unwrap().bake().unwrap();
		client.import_justified(BlockOrigin::Own, a3.clone(), justification.clone()).unwrap();

		#[allow(deprecated)]
		let blockchain = client.backend().blockchain();

		assert_eq!(
			blockchain.last_finalized().unwrap(),
			a3.hash(),
		);

		assert_eq!(
			blockchain.justification(BlockId::Hash(a3.hash())).unwrap(),
			Some(justification),
		);

		assert_eq!(
			blockchain.justification(BlockId::Hash(a1.hash())).unwrap(),
			None,
		);

		assert_eq!(
			blockchain.justification(BlockId::Hash(a2.hash())).unwrap(),
			None,
		);
	}

	#[test]
<<<<<<< HEAD
	fn get_header_by_block_number_doesnt_panic() {
		let client = test_client::new();

		// backend uses u32 for block numbers, make sure we don't panic when
		// trying to convert
		let id = BlockId::<Block>::Number(72340207214430721);
		assert!(client.header(&id).is_err());
=======
	fn importing_diverged_finalized_block_should_trigger_reorg() {
		use test_client::blockchain::HeaderBackend;

		let client = test_client::new();

		// G -> A1 -> A2
		//   \
		//    -> B1
		let a1 = client.new_block_at(&BlockId::Number(0), Default::default()).unwrap().bake().unwrap();
		client.import(BlockOrigin::Own, a1.clone()).unwrap();

		let a2 = client.new_block_at(&BlockId::Hash(a1.hash()), Default::default()).unwrap().bake().unwrap();
		client.import(BlockOrigin::Own, a2.clone()).unwrap();

		let mut b1 = client.new_block_at(&BlockId::Number(0), Default::default()).unwrap();
		// needed to make sure B1 gets a different hash from A1
		b1.push_transfer(Transfer {
			from: AccountKeyring::Alice.into(),
			to: AccountKeyring::Ferdie.into(),
			amount: 1,
			nonce: 0,
		}).unwrap();
		// create but don't import B1 just yet
		let b1 = b1.bake().unwrap();

		#[allow(deprecated)]
		let blockchain = client.backend().blockchain();

		// A2 is the current best since it's the longest chain
		assert_eq!(
			blockchain.info().best_hash,
			a2.hash(),
		);

		// importing B1 as finalized should trigger a re-org and set it as new best
		let justification = vec![1, 2, 3];
		client.import_justified(BlockOrigin::Own, b1.clone(), justification).unwrap();

		assert_eq!(
			blockchain.info().best_hash,
			b1.hash(),
		);

		assert_eq!(
			blockchain.info().finalized_hash,
			b1.hash(),
		);
	}

	#[test]
	fn finalizing_diverged_block_should_trigger_reorg() {
		use test_client::blockchain::HeaderBackend;

		let (client, select_chain) = TestClientBuilder::new().build_with_longest_chain();

		// G -> A1 -> A2
		//   \
		//    -> B1 -> B2
		let a1 = client.new_block_at(&BlockId::Number(0), Default::default()).unwrap().bake().unwrap();
		client.import(BlockOrigin::Own, a1.clone()).unwrap();

		let a2 = client.new_block_at(&BlockId::Hash(a1.hash()), Default::default()).unwrap().bake().unwrap();
		client.import(BlockOrigin::Own, a2.clone()).unwrap();

		let mut b1 = client.new_block_at(&BlockId::Number(0), Default::default()).unwrap();
		// needed to make sure B1 gets a different hash from A1
		b1.push_transfer(Transfer {
			from: AccountKeyring::Alice.into(),
			to: AccountKeyring::Ferdie.into(),
			amount: 1,
			nonce: 0,
		}).unwrap();
		let b1 = b1.bake().unwrap();
		client.import(BlockOrigin::Own, b1.clone()).unwrap();

		let b2 = client.new_block_at(&BlockId::Hash(b1.hash()), Default::default()).unwrap().bake().unwrap();
		client.import(BlockOrigin::Own, b2.clone()).unwrap();

		#[allow(deprecated)]
		let blockchain = client.backend().blockchain();

		// A2 is the current best since it's the longest chain
		assert_eq!(
			blockchain.info().best_hash,
			a2.hash(),
		);

		// we finalize block B1 which is on a different branch from current best
		// which should trigger a re-org.
		client.finalize_block(BlockId::Hash(b1.hash()), None, false).unwrap();

		// B1 should now be the latest finalized
		assert_eq!(
			blockchain.info().finalized_hash,
			b1.hash(),
		);

		// and B1 should be the new best block (`finalize_block` as no way of
		// knowing about B2)
		assert_eq!(
			blockchain.info().best_hash,
			b1.hash(),
		);

		// `SelectChain` should report B2 as best block though
		assert_eq!(
			select_chain.best_chain().unwrap().hash(),
			b2.hash(),
		);

		// after we build B3 on top of B2 and import it
		// it should be the new best block,
		let b3 = client.new_block_at(
			&BlockId::Hash(b2.hash()),
			Default::default(),
		).unwrap().bake().unwrap();
		client.import(BlockOrigin::Own, b3.clone()).unwrap();

		assert_eq!(
			blockchain.info().best_hash,
			b3.hash(),
		);
>>>>>>> 7688cbca
	}
}<|MERGE_RESOLUTION|>--- conflicted
+++ resolved
@@ -2510,15 +2510,6 @@
 	}
 
 	#[test]
-<<<<<<< HEAD
-	fn get_header_by_block_number_doesnt_panic() {
-		let client = test_client::new();
-
-		// backend uses u32 for block numbers, make sure we don't panic when
-		// trying to convert
-		let id = BlockId::<Block>::Number(72340207214430721);
-		assert!(client.header(&id).is_err());
-=======
 	fn importing_diverged_finalized_block_should_trigger_reorg() {
 		use test_client::blockchain::HeaderBackend;
 
@@ -2641,6 +2632,15 @@
 			blockchain.info().best_hash,
 			b3.hash(),
 		);
->>>>>>> 7688cbca
+	}
+
+	#[test]
+	fn get_header_by_block_number_doesnt_panic() {
+		let client = test_client::new();
+
+		// backend uses u32 for block numbers, make sure we don't panic when
+		// trying to convert
+		let id = BlockId::<Block>::Number(72340207214430721);
+		assert!(client.header(&id).is_err());
 	}
 }