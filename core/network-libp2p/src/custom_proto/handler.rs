--- conflicted
+++ resolved
@@ -1,4 +1,3 @@
-<<<<<<< HEAD
 // Copyright 2017-2019 Parity Technologies (UK) Ltd
 //
 // Licensed under the Apache License, Version 2.0 (the "License");
@@ -12,26 +11,8 @@
 // WITHOUT WARRANTIES OR CONDITIONS OF ANY KIND, either express or implied.
 // See the License for the specific language governing permissions and
 // limitations under the License.
-use crate::custom_proto::upgrade::{CustomMessage, CustomMessageId, RegisteredProtocol};
-=======
-// Copyright 2019 Parity Technologies (UK) Ltd.
-// This file is part of Substrate.
-
-// Substrate is free software: you can redistribute it and/or modify
-// it under the terms of the GNU General Public License as published by
-// the Free Software Foundation, either version 3 of the License, or
-// (at your option) any later version.
-
-// Substrate is distributed in the hope that it will be useful,
-// but WITHOUT ANY WARRANTY; without even the implied warranty of
-// MERCHANTABILITY or FITNESS FOR A PARTICULAR PURPOSE.  See the
-// GNU General Public License for more details.
-
-// You should have received a copy of the GNU General Public License
-// along with Substrate.  If not, see <http://www.gnu.org/licenses/>.
 
 use crate::custom_proto::upgrade::{CustomMessage, RegisteredProtocol};
->>>>>>> 1d61a492
 use crate::custom_proto::upgrade::{RegisteredProtocolEvent, RegisteredProtocolSubstream};
 use futures::prelude::*;
 use libp2p::core::{
