// Copyright 2017-2019 Parity Technologies (UK) Ltd.
// This file is part of Substrate.

// Substrate is free software: you can redistribute it and/or modify
// it under the terms of the GNU General Public License as published by
// the Free Software Foundation, either version 3 of the License, or
// (at your option) any later version.

// Substrate is distributed in the hope that it will be useful,
// but WITHOUT ANY WARRANTY; without even the implied warranty of
// MERCHANTABILITY or FITNESS FOR A PARTICULAR PURPOSE.  See the
// GNU General Public License for more details.

// You should have received a copy of the GNU General Public License
// along with Substrate.  If not, see <http://www.gnu.org/licenses/>.

//! Substrate service components.

use std::{sync::Arc, ops::Deref, ops::DerefMut};
use serde::{Serialize, de::DeserializeOwned};
use crate::chain_spec::ChainSpec;
use client_db;
use client::{self, Client, runtime_api};
use crate::{error, Service, AuthorityKeyProvider};
use consensus_common::{import_queue::ImportQueue, SelectChain};
use network::{self, OnDemand, FinalityProofProvider, config::BoxFinalityProofRequestBuilder};
use substrate_executor::{NativeExecutor, NativeExecutionDispatch};
use transaction_pool::txpool::{self, Options as TransactionPoolOptions, Pool as TransactionPool};
use runtime_primitives::{
	BuildStorage, traits::{Block as BlockT, Header as HeaderT, ProvideRuntimeApi}, generic::BlockId
};
use crate::config::Configuration;
use primitives::{Blake2Hasher, H256};
use rpc::{self, apis::system::SystemInfo};
use futures::{prelude::*, future::Executor, sync::mpsc};

// Type aliases.
<<<<<<< HEAD
// These exist mainly to avoid typing `<F as ServiceFactory>::Foo` all over the code.
/// Network service type for a factory.
pub type NetworkService<F> =
	network::NetworkService<<F as ServiceFactory>::Block, <F as ServiceFactory>::NetworkProtocol>;
=======
// These exist mainly to avoid typing `<F as Factory>::Foo` all over the code.

/// Network service type for `Components`.
pub type NetworkService<C> = network::NetworkService<
	ComponentBlock<C>,
	<<C as Components>::Factory as ServiceFactory>::NetworkProtocol,
	ComponentExHash<C>
>;
>>>>>>> f7489f0e

/// Code executor type for a factory.
pub type CodeExecutor<F> = NativeExecutor<<F as ServiceFactory>::RuntimeDispatch>;

/// Full client backend type for a factory.
pub type FullBackend<F> = client_db::Backend<<F as ServiceFactory>::Block>;

/// Full client executor type for a factory.
pub type FullExecutor<F> = client::LocalCallExecutor<
	client_db::Backend<<F as ServiceFactory>::Block>,
	CodeExecutor<F>,
>;

/// Light client backend type for a factory.
pub type LightBackend<F> = client::light::backend::Backend<
	client_db::light::LightStorage<<F as ServiceFactory>::Block>,
	network::OnDemand<<F as ServiceFactory>::Block>,
	Blake2Hasher,
>;

/// Light client executor type for a factory.
pub type LightExecutor<F> = client::light::call_executor::RemoteOrLocalCallExecutor<
	<F as ServiceFactory>::Block,
	client::light::backend::Backend<
		client_db::light::LightStorage<<F as ServiceFactory>::Block>,
		network::OnDemand<<F as ServiceFactory>::Block>,
		Blake2Hasher
	>,
	client::light::call_executor::RemoteCallExecutor<
		client::light::blockchain::Blockchain<
			client_db::light::LightStorage<<F as ServiceFactory>::Block>,
			network::OnDemand<<F as ServiceFactory>::Block>
		>,
		network::OnDemand<<F as ServiceFactory>::Block>,
	>,
	client::LocalCallExecutor<
		client::light::backend::Backend<
			client_db::light::LightStorage<<F as ServiceFactory>::Block>,
			network::OnDemand<<F as ServiceFactory>::Block>,
			Blake2Hasher
		>,
		CodeExecutor<F>
	>
>;

/// Full client type for a factory.
pub type FullClient<F> = Client<FullBackend<F>, FullExecutor<F>, <F as ServiceFactory>::Block, <F as ServiceFactory>::RuntimeApi>;

/// Light client type for a factory.
pub type LightClient<F> = Client<LightBackend<F>, LightExecutor<F>, <F as ServiceFactory>::Block, <F as ServiceFactory>::RuntimeApi>;

/// `ChainSpec` specialization for a factory.
pub type FactoryChainSpec<F> = ChainSpec<<F as ServiceFactory>::Genesis>;

/// `Genesis` specialization for a factory.
pub type FactoryGenesis<F> = <F as ServiceFactory>::Genesis;

/// `Block` type for a factory.
pub type FactoryBlock<F> = <F as ServiceFactory>::Block;

/// `Extrinsic` type for a factory.
pub type FactoryExtrinsic<F> = <<F as ServiceFactory>::Block as BlockT>::Extrinsic;

/// `Number` type for a factory.
pub type FactoryBlockNumber<F> = <<FactoryBlock<F> as BlockT>::Header as HeaderT>::Number;

/// Full `Configuration` type for a factory.
pub type FactoryFullConfiguration<F> = Configuration<<F as ServiceFactory>::Configuration, FactoryGenesis<F>>;

/// Client type for `Components`.
pub type ComponentClient<C> = Client<
	<C as Components>::Backend,
	<C as Components>::Executor,
	FactoryBlock<<C as Components>::Factory>,
	<C as Components>::RuntimeApi,
>;

/// A offchain workers storage backend type.
pub type ComponentOffchainStorage<C> = <
	<C as Components>::Backend as client::backend::Backend<ComponentBlock<C>, Blake2Hasher>
>::OffchainStorage;

/// Block type for `Components`
pub type ComponentBlock<C> = <<C as Components>::Factory as ServiceFactory>::Block;

/// Extrinsic hash type for `Components`
pub type ComponentExHash<C> = <<C as Components>::TransactionPoolApi as txpool::ChainApi>::Hash;

/// Extrinsic type.
pub type ComponentExtrinsic<C> = <ComponentBlock<C> as BlockT>::Extrinsic;

/// Extrinsic pool API type for `Components`.
pub type PoolApi<C> = <C as Components>::TransactionPoolApi;

/// A set of traits for the runtime genesis config.
pub trait RuntimeGenesis: Serialize + DeserializeOwned + BuildStorage {}
impl<T: Serialize + DeserializeOwned + BuildStorage> RuntimeGenesis for T {}

/// Internally hold intermediate
pub struct IntermediateSetupState<B, C, S> {
	/// Holding the Backend Instance
	pub backend: Arc<B>,
	pub config: C,
	/// Holding the internal customized setup config
	pub custom: S,
}

impl<B, C, S: Default> IntermediateSetupState<B, C, S> {
	pub fn new(backend: Arc<B>, config: C) -> Self {
		Self {
			backend,
			config,
			custom: S::default()
		}
	}

	pub fn unpack(self) -> (Arc<B>, C, S) {
		(self.backend, self.config, self.custom)
	}
}

/// A SetupState for this component
pub type ComponentsSetupState<C> = IntermediateSetupState<
	<C as Components>::Backend,
	FactoryFullConfiguration<<C as Components>::Factory>,
	<<C as Components>::Factory as ServiceFactory>::SetupState,
>;

/// Setup State for the FullComponents of the Factory
pub type FullComponentsSetupState<F> = IntermediateSetupState<
	FullBackend<F>,
	FactoryFullConfiguration<F>,
	<F as ServiceFactory>::SetupState,
>;

/// Setup State for the Light Components of the Factory
pub type LightComponentsSetupState<F> = IntermediateSetupState<
	LightBackend<F>,
	FactoryFullConfiguration<F>,
	<F as ServiceFactory>::SetupState,
>;
/// Something that can start the RPC service.
pub trait StartRPC<C: Components> {
	fn start_rpc(
		client: Arc<ComponentClient<C>>,
		system_send_back: mpsc::UnboundedSender<rpc::apis::system::Request<ComponentBlock<C>>>,
		system_info: SystemInfo,
		task_executor: TaskExecutor,
		transaction_pool: Arc<TransactionPool<C::TransactionPoolApi>>,
	) -> rpc::RpcHandler;
}

impl<C: Components> StartRPC<Self> for C where
	ComponentClient<C>: ProvideRuntimeApi,
	<ComponentClient<C> as ProvideRuntimeApi>::Api: runtime_api::Metadata<ComponentBlock<C>>,
{
	fn start_rpc(
		client: Arc<ComponentClient<C>>,
		system_send_back: mpsc::UnboundedSender<rpc::apis::system::Request<ComponentBlock<C>>>,
		rpc_system_info: SystemInfo,
		task_executor: TaskExecutor,
		transaction_pool: Arc<TransactionPool<C::TransactionPoolApi>>,
	) -> rpc::RpcHandler {
		let subscriptions = rpc::apis::Subscriptions::new(task_executor.clone());
		let chain = rpc::apis::chain::Chain::new(client.clone(), subscriptions.clone());
		let state = rpc::apis::state::State::new(client.clone(), subscriptions.clone());
		let author = rpc::apis::author::Author::new(client, transaction_pool, subscriptions);
		let system = rpc::apis::system::System::new(rpc_system_info, system_send_back);
		rpc::rpc_handler::<ComponentBlock<C>, ComponentExHash<C>, _, _, _, _>(
			state,
			chain,
			author,
			system,
		)
	}
}

/// Something that can maintain transaction pool on every imported block.
pub trait MaintainTransactionPool<C: Components> {
	fn maintain_transaction_pool(
		id: &BlockId<ComponentBlock<C>>,
		client: &ComponentClient<C>,
		transaction_pool: &TransactionPool<C::TransactionPoolApi>,
	) -> error::Result<()>;
}

fn maintain_transaction_pool<Api, Backend, Block, Executor, PoolApi>(
	id: &BlockId<Block>,
	client: &Client<Backend, Executor, Block, Api>,
	transaction_pool: &TransactionPool<PoolApi>,
) -> error::Result<()> where
	Block: BlockT<Hash = <Blake2Hasher as primitives::Hasher>::Out>,
	Backend: client::backend::Backend<Block, Blake2Hasher>,
	Client<Backend, Executor, Block, Api>: ProvideRuntimeApi,
	<Client<Backend, Executor, Block, Api> as ProvideRuntimeApi>::Api: runtime_api::TaggedTransactionQueue<Block>,
	Executor: client::CallExecutor<Block, Blake2Hasher>,
	PoolApi: txpool::ChainApi<Hash = Block::Hash, Block = Block>,
{
	// Avoid calling into runtime if there is nothing to prune from the pool anyway.
	if transaction_pool.status().is_empty() {
		return Ok(())
	}

	if let Some(block) = client.block(id)? {
		let parent_id = BlockId::hash(*block.block.header().parent_hash());
		let extrinsics = block.block.extrinsics();
		transaction_pool.prune(id, &parent_id, extrinsics).map_err(|e| format!("{:?}", e))?;
	}

	Ok(())
}

impl<C: Components> MaintainTransactionPool<Self> for C where
	ComponentClient<C>: ProvideRuntimeApi,
	<ComponentClient<C> as ProvideRuntimeApi>::Api: runtime_api::TaggedTransactionQueue<ComponentBlock<C>>,
{
	fn maintain_transaction_pool(
		id: &BlockId<ComponentBlock<C>>,
		client: &ComponentClient<C>,
		transaction_pool: &TransactionPool<C::TransactionPoolApi>,
	) -> error::Result<()> {
		maintain_transaction_pool(id, client, transaction_pool)
	}
}

pub trait OffchainWorker<C: Components> {
	fn offchain_workers(
		number: &FactoryBlockNumber<C::Factory>,
		offchain: &offchain::OffchainWorkers<
			ComponentClient<C>,
			ComponentOffchainStorage<C>,
			AuthorityKeyProvider,
			ComponentBlock<C>
		>,
		pool: &Arc<TransactionPool<C::TransactionPoolApi>>,
	) -> error::Result<Box<dyn Future<Item = (), Error = ()> + Send>>;
}

impl<C: Components> OffchainWorker<Self> for C where
	ComponentClient<C>: ProvideRuntimeApi,
	<ComponentClient<C> as ProvideRuntimeApi>::Api: offchain::OffchainWorkerApi<ComponentBlock<C>>,
{
	fn offchain_workers(
		number: &FactoryBlockNumber<C::Factory>,
		offchain: &offchain::OffchainWorkers<
			ComponentClient<C>,
			ComponentOffchainStorage<C>,
			AuthorityKeyProvider,
			ComponentBlock<C>
		>,
		pool: &Arc<TransactionPool<C::TransactionPoolApi>>,
	) -> error::Result<Box<dyn Future<Item = (), Error = ()> + Send>> {
		Ok(Box::new(offchain.on_block_imported(number, pool)))
	}
}

/// The super trait that combines all required traits a `Service` needs to implement.
pub trait ServiceTrait<C: Components>:
	Deref<Target = Service<C>>
	+ Send
	+ 'static
	+ StartRPC<C>
	+ MaintainTransactionPool<C>
	+ OffchainWorker<C>
{}
impl<C: Components, T> ServiceTrait<C> for T where
	T: Deref<Target = Service<C>>
	+ Send
	+ 'static
	+ StartRPC<C>
	+ MaintainTransactionPool<C>
	+ OffchainWorker<C>
{}

/// Alias for a an implementation of `futures::future::Executor`.
pub type TaskExecutor = Arc<dyn Executor<Box<dyn Future<Item = (), Error = ()> + Send>> + Send + Sync>;

/// A collection of types and methods to build a service on top of the substrate service.
pub trait ServiceFactory: 'static + Sized {
	/// Block type.
	type Block: BlockT<Hash=H256>;
	/// The type that implements the runtime API.
	type RuntimeApi: Send + Sync;
	/// Network protocol extensions.
	type NetworkProtocol: network::specialization::NetworkSpecialization<Self::Block>;
	/// Chain runtime.
	type RuntimeDispatch: NativeExecutionDispatch + Send + Sync + 'static;
	/// Extrinsic pool backend type for the full client.
	type FullTransactionPoolApi: txpool::ChainApi<Hash = <Self::Block as BlockT>::Hash, Block = Self::Block> + Send + 'static;
	/// Extrinsic pool backend type for the light client.
	type LightTransactionPoolApi: txpool::ChainApi<Hash = <Self::Block as BlockT>::Hash, Block = Self::Block> + 'static;
	/// Genesis configuration for the runtime.
	type Genesis: RuntimeGenesis;
	/// Custom state during setup of this service members.
	type SetupState: Default;
	/// Other configuration for service members.
	type Configuration: Default;
	/// Extended full service type.
	type FullService: ServiceTrait<FullComponents<Self>>;
	/// Extended light service type.
	type LightService: ServiceTrait<LightComponents<Self>>;
	/// ImportQueue for full client
	type FullImportQueue: ImportQueue<Self::Block> + 'static;
	/// ImportQueue for light clients
	type LightImportQueue: ImportQueue<Self::Block> + 'static;
	/// The Fork Choice Strategy for the chain
	type SelectChain: SelectChain<Self::Block> + 'static;
	/// Customizable setup state
	// type SetupState: ();

	//TODO: replace these with a constructor trait. that TransactionPool implements. (#1242)
	/// Extrinsic pool constructor for the full client.
	fn build_full_transaction_pool(config: TransactionPoolOptions, client: Arc<FullClient<Self>>)
		-> Result<TransactionPool<Self::FullTransactionPoolApi>, error::Error>;
	/// Extrinsic pool constructor for the light client.
	fn build_light_transaction_pool(config: TransactionPoolOptions, client: Arc<LightClient<Self>>)
		-> Result<TransactionPool<Self::LightTransactionPoolApi>, error::Error>;

	/// Build network protocol.
	fn build_network_protocol(state: &FactoryFullConfiguration<Self>,)
		-> Result<Self::NetworkProtocol, error::Error>;

	/// Build finality proof provider for serving network requests on full node.
	fn build_finality_proof_provider(
		client: Arc<FullClient<Self>>
	) -> Result<Option<Arc<dyn FinalityProofProvider<Self::Block>>>, error::Error>;

	/// Build the Fork Choice algorithm for full client
	fn build_select_chain(
		state: &mut FullComponentsSetupState<Self>,
		client: Arc<FullClient<Self>>,
	) -> Result<Self::SelectChain, error::Error>;

	/// Build full service.
	fn new_full(config: FactoryFullConfiguration<Self>)
		-> Result<Self::FullService, error::Error>;
	/// Build light service.
	fn new_light(config: FactoryFullConfiguration<Self>)
		-> Result<Self::LightService, error::Error>;

	/// ImportQueue for a full client
	fn build_full_import_queue(
		state: &mut FullComponentsSetupState<Self>,
		_client: Arc<FullClient<Self>>,
		_select_chain: Self::SelectChain,
	) -> Result<Self::FullImportQueue, error::Error> {
		if let Some(name) = state.config.chain_spec.consensus_engine() {
			match name {
				_ => Err(format!("Chain Specification defines unknown consensus engine '{}'", name).into())
			}

		} else {
			Err("Chain Specification doesn't contain any consensus_engine name".into())
		}
	}

	/// ImportQueue for a light client
	fn build_light_import_queue(
		state: &mut LightComponentsSetupState<Self>,
		_client: Arc<LightClient<Self>>
<<<<<<< HEAD
	) -> Result<Self::LightImportQueue, error::Error> {
		if let Some(name) = state.config.chain_spec.consensus_engine() {
=======
	) -> Result<(Self::LightImportQueue, BoxFinalityProofRequestBuilder<Self::Block>), error::Error> {
		if let Some(name) = config.chain_spec.consensus_engine() {
>>>>>>> f7489f0e
			match name {
				_ => Err(format!("Chain Specification defines unknown consensus engine '{}'", name).into())
			}

		} else {
			Err("Chain Specification doesn't contain any consensus_engine name".into())
		}
	}
}

/// A collection of types and function to generalize over full / light client type.
pub trait Components: Sized + 'static {
	/// Associated service factory.
	type Factory: ServiceFactory;
	/// Client backend.
	type Backend: 'static + client::backend::Backend<FactoryBlock<Self::Factory>, Blake2Hasher>;
	/// Client executor.
	type Executor: 'static + client::CallExecutor<FactoryBlock<Self::Factory>, Blake2Hasher> + Send + Sync + Clone;
	/// The type that implements the runtime API.
	type RuntimeApi: Send + Sync;
	/// A type that can start all runtime-dependent services.
	type RuntimeServices: ServiceTrait<Self>;
	// TODO: Traitify transaction pool and allow people to implement their own. (#1242)
	/// Extrinsic pool type.
	type TransactionPoolApi: 'static + txpool::ChainApi<
		Hash = <FactoryBlock<Self::Factory> as BlockT>::Hash,
		Block = FactoryBlock<Self::Factory>
	>;
	/// Our Import Queue
	type ImportQueue: ImportQueue<FactoryBlock<Self::Factory>> + 'static;
	/// The Fork Choice Strategy for the chain
	type SelectChain: SelectChain<FactoryBlock<Self::Factory>>;

	/// Create client.
	fn build_client(
		config: FactoryFullConfiguration<Self::Factory>,
		executor: CodeExecutor<Self::Factory>,
	) -> Result<
		(
			Arc<ComponentClient<Self>>,
			ComponentsSetupState<Self>,
			Option<Arc<OnDemand<FactoryBlock<Self::Factory>>>>
		),
		error::Error
	>;

	/// Create extrinsic pool.
	fn build_transaction_pool(config: TransactionPoolOptions, client: Arc<ComponentClient<Self>>)
		-> Result<TransactionPool<Self::TransactionPoolApi>, error::Error>;

	/// Build the queue that imports blocks from the network, and optionally a way for the network
	/// to build requests for proofs of finality.
	fn build_import_queue(
		setup: &mut ComponentsSetupState<Self>,
		client: Arc<ComponentClient<Self>>,
		select_chain: Option<Self::SelectChain>,
	) -> Result<(Self::ImportQueue, Option<BoxFinalityProofRequestBuilder<FactoryBlock<Self::Factory>>>), error::Error>;

	/// Finality proof provider for serving network requests.
	fn build_finality_proof_provider(
		client: Arc<ComponentClient<Self>>
	) -> Result<Option<Arc<dyn FinalityProofProvider<<Self::Factory as ServiceFactory>::Block>>>, error::Error>;

	/// Build fork choice selector
	fn build_select_chain(
		setup: &mut ComponentsSetupState<Self>,
		client: Arc<ComponentClient<Self>>
	) -> Result<Option<Self::SelectChain>, error::Error>;
}

/// A struct that implement `Components` for the full client.
pub struct FullComponents<Factory: ServiceFactory> {
	service: Service<FullComponents<Factory>>,
}

impl<Factory: ServiceFactory> FullComponents<Factory> {
	/// Create new `FullComponents`
	pub fn new(
<<<<<<< HEAD
		config: FactoryFullConfiguration<Factory>,
		task_executor: TaskExecutor
	) -> Result<(Self, FullComponentsSetupState<Factory>), error::Error> {
		let (service, state) = Service::new(config, task_executor)?;
		Ok((Self { service }, state))
=======
		config: FactoryFullConfiguration<Factory>
	) -> Result<Self, error::Error> {
		Ok(
			Self {
				service: Service::new(config)?,
			}
		)
>>>>>>> f7489f0e
	}
}

impl<Factory: ServiceFactory> Deref for FullComponents<Factory> {
	type Target = Service<Self>;

	fn deref(&self) -> &Self::Target {
		&self.service
	}
}

impl<Factory: ServiceFactory> DerefMut for FullComponents<Factory> {
	fn deref_mut(&mut self) -> &mut Service<Self> {
		&mut self.service
	}
}

impl<Factory: ServiceFactory> Future for FullComponents<Factory> {
	type Item = ();
	type Error = ();

	fn poll(&mut self) -> Poll<Self::Item, Self::Error> {
		self.service.poll()
	}
}

impl<Factory: ServiceFactory> Components for FullComponents<Factory> {
	type Factory = Factory;
	type Executor = FullExecutor<Factory>;
	type Backend = FullBackend<Factory>;
	type TransactionPoolApi = <Factory as ServiceFactory>::FullTransactionPoolApi;
	type ImportQueue = Factory::FullImportQueue;
	type RuntimeApi = Factory::RuntimeApi;
	type RuntimeServices = Factory::FullService;
	type SelectChain = Factory::SelectChain;

	fn build_client(
		config: FactoryFullConfiguration<Factory>,
		executor: CodeExecutor<Self::Factory>,
	)
		-> Result<(
			Arc<ComponentClient<Self>>,
			ComponentsSetupState<Self>,
			Option<Arc<OnDemand<FactoryBlock<Self::Factory>>>>
		), error::Error>
	{
		let db_settings = client_db::DatabaseSettings {
			cache_size: config.database_cache_size.map(|u| u as usize),
			state_cache_size: config.state_cache_size,
			state_cache_child_ratio:
				config.state_cache_child_ratio.map(|v| (v, 100)),
			path: config.database_path.clone(),
			pruning: config.pruning.clone(),
		};
		let (client, backend) = client_db::new_client(
			db_settings,
			executor,
			&config.chain_spec,
			config.execution_strategies.clone(),
		)?;
		let setup = ComponentsSetupState::<Self>::new(backend, config);
		Ok((Arc::new(client), setup, None))
	}

	fn build_transaction_pool(
		config: TransactionPoolOptions,
		client: Arc<ComponentClient<Self>>
	) -> Result<TransactionPool<Self::TransactionPoolApi>, error::Error> {
		Factory::build_full_transaction_pool(config, client)
	}

	fn build_import_queue(
		setup: &mut ComponentsSetupState<Self>,
		client: Arc<ComponentClient<Self>>,
		select_chain: Option<Self::SelectChain>,
	) -> Result<(Self::ImportQueue, Option<BoxFinalityProofRequestBuilder<FactoryBlock<Self::Factory>>>), error::Error> {
		let select_chain = select_chain
			.ok_or(error::Error::SelectChainRequired)?;
<<<<<<< HEAD
		Factory::build_full_import_queue(setup, client, select_chain)
=======
		Factory::build_full_import_queue(config, client, select_chain)
			.map(|queue| (queue, None))
>>>>>>> f7489f0e
	}

	fn build_select_chain(
		state: &mut ComponentsSetupState<Self>,
		client: Arc<ComponentClient<Self>>,
	) -> Result<Option<Self::SelectChain>, error::Error> {
		Self::Factory::build_select_chain(state, client).map(Some)
	}

	fn build_finality_proof_provider(
		client: Arc<ComponentClient<Self>>
	) -> Result<Option<Arc<dyn FinalityProofProvider<<Self::Factory as ServiceFactory>::Block>>>, error::Error> {
		Factory::build_finality_proof_provider(client)
	}
}

/// A struct that implement `Components` for the light client.
pub struct LightComponents<Factory: ServiceFactory> {
	service: Service<LightComponents<Factory>>,
}

impl<Factory: ServiceFactory> LightComponents<Factory> {
	/// Create new `LightComponents`
	pub fn new(
		config: FactoryFullConfiguration<Factory>,
	) -> Result<Self, error::Error> {
<<<<<<< HEAD
		let (service, _state) = Service::new(config, task_executor)?;
		Ok(Self { service } )
=======
		Ok(
			Self {
				service: Service::new(config)?,
			}
		)
>>>>>>> f7489f0e
	}
}

impl<Factory: ServiceFactory> Deref for LightComponents<Factory> {
	type Target = Service<Self>;

	fn deref(&self) -> &Self::Target {
		&self.service
	}
}

impl<Factory: ServiceFactory> Future for LightComponents<Factory> {
	type Item = ();
	type Error = ();

	fn poll(&mut self) -> Poll<Self::Item, Self::Error> {
		self.service.poll()
	}
}

impl<Factory: ServiceFactory> Components for LightComponents<Factory> {
	type Factory = Factory;
	type Executor = LightExecutor<Factory>;
	type Backend = LightBackend<Factory>;
	type TransactionPoolApi = <Factory as ServiceFactory>::LightTransactionPoolApi;
	type ImportQueue = <Factory as ServiceFactory>::LightImportQueue;
	type RuntimeApi = Factory::RuntimeApi;
	type RuntimeServices = Factory::LightService;
	type SelectChain = Factory::SelectChain;

	fn build_client(
		config: FactoryFullConfiguration<Factory>,
		executor: CodeExecutor<Self::Factory>,
	)
		-> Result<
			(
				Arc<ComponentClient<Self>>,
				ComponentsSetupState<Self>,
				Option<Arc<OnDemand<FactoryBlock<Self::Factory>>>>
			), error::Error>
	{
		let db_settings = client_db::DatabaseSettings {
			cache_size: None,
			state_cache_size: config.state_cache_size,
			state_cache_child_ratio:
				config.state_cache_child_ratio.map(|v| (v, 100)),
			path: config.database_path.clone(),
			pruning: config.pruning.clone(),
		};
		let db_storage = client_db::light::LightStorage::new(db_settings)?;
		let light_blockchain = client::light::new_light_blockchain(db_storage);
		let fetch_checker = Arc::new(client::light::new_fetch_checker(light_blockchain.clone(), executor.clone()));
		let fetcher = Arc::new(network::OnDemand::new(fetch_checker));
		let backend = client::light::new_light_backend(light_blockchain, fetcher.clone());
		let client = client::light::new_light(backend.clone(), fetcher.clone(), &config.chain_spec, executor)?;
		let setup = ComponentsSetupState::<Self>::new(backend, config);
		Ok((Arc::new(client), setup, Some(fetcher)))
	}

	fn build_transaction_pool(config: TransactionPoolOptions, client: Arc<ComponentClient<Self>>)
		-> Result<TransactionPool<Self::TransactionPoolApi>, error::Error>
	{
		Factory::build_light_transaction_pool(config, client)
	}

	fn build_import_queue(
		state: &mut ComponentsSetupState<Self>,
		client: Arc<ComponentClient<Self>>,
		_select_chain: Option<Self::SelectChain>,
<<<<<<< HEAD
	) -> Result<Self::ImportQueue, error::Error> {
		Factory::build_light_import_queue(state, client)
=======
	) -> Result<(Self::ImportQueue, Option<BoxFinalityProofRequestBuilder<FactoryBlock<Self::Factory>>>), error::Error> {
		Factory::build_light_import_queue(config, client)
			.map(|(queue, builder)| (queue, Some(builder)))
>>>>>>> f7489f0e
	}

	fn build_finality_proof_provider(
		_client: Arc<ComponentClient<Self>>
	) -> Result<Option<Arc<dyn FinalityProofProvider<<Self::Factory as ServiceFactory>::Block>>>, error::Error> {
		Ok(None)
	}
	fn build_select_chain(
		_setup: &mut ComponentsSetupState<Self>,
		_client: Arc<ComponentClient<Self>>
	) -> Result<Option<Self::SelectChain>, error::Error> {
		Ok(None)
	}
}

#[cfg(test)]
mod tests {
	use super::*;
	use consensus_common::BlockOrigin;
	use substrate_test_runtime_client::{prelude::*, runtime::Transfer};

	#[test]
	fn should_remove_transactions_from_the_pool() {
		let (client, longest_chain) = TestClientBuilder::new().build_with_longest_chain();
		let client = Arc::new(client);
		let pool = TransactionPool::new(Default::default(), ::transaction_pool::ChainApi::new(client.clone()));
		let transaction = Transfer {
			amount: 5,
			nonce: 0,
			from: AccountKeyring::Alice.into(),
			to: Default::default(),
		}.into_signed_tx();
		let best = longest_chain.best_chain().unwrap();

		// store the transaction in the pool
		pool.submit_one(&BlockId::hash(best.hash()), transaction.clone()).unwrap();

		// import the block
		let mut builder = client.new_block(Default::default()).unwrap();
		builder.push(transaction.clone()).unwrap();
		let block = builder.bake().unwrap();
		let id = BlockId::hash(block.header().hash());
		client.import(BlockOrigin::Own, block).unwrap();

		// fire notification - this should clean up the queue
		assert_eq!(pool.status().ready, 1);
		maintain_transaction_pool(
			&id,
			&client,
			&pool,
		).unwrap();

		// then
		assert_eq!(pool.status().ready, 0);
		assert_eq!(pool.status().future, 0);
	}
}<|MERGE_RESOLUTION|>--- conflicted
+++ resolved
@@ -35,12 +35,6 @@
 use futures::{prelude::*, future::Executor, sync::mpsc};
 
 // Type aliases.
-<<<<<<< HEAD
-// These exist mainly to avoid typing `<F as ServiceFactory>::Foo` all over the code.
-/// Network service type for a factory.
-pub type NetworkService<F> =
-	network::NetworkService<<F as ServiceFactory>::Block, <F as ServiceFactory>::NetworkProtocol>;
-=======
 // These exist mainly to avoid typing `<F as Factory>::Foo` all over the code.
 
 /// Network service type for `Components`.
@@ -49,7 +43,6 @@
 	<<C as Components>::Factory as ServiceFactory>::NetworkProtocol,
 	ComponentExHash<C>
 >;
->>>>>>> f7489f0e
 
 /// Code executor type for a factory.
 pub type CodeExecutor<F> = NativeExecutor<<F as ServiceFactory>::RuntimeDispatch>;
@@ -410,13 +403,8 @@
 	fn build_light_import_queue(
 		state: &mut LightComponentsSetupState<Self>,
 		_client: Arc<LightClient<Self>>
-<<<<<<< HEAD
-	) -> Result<Self::LightImportQueue, error::Error> {
+	) -> Result<(Self::LightImportQueue, BoxFinalityProofRequestBuilder<Self::Block>), error::Error> {
 		if let Some(name) = state.config.chain_spec.consensus_engine() {
-=======
-	) -> Result<(Self::LightImportQueue, BoxFinalityProofRequestBuilder<Self::Block>), error::Error> {
-		if let Some(name) = config.chain_spec.consensus_engine() {
->>>>>>> f7489f0e
 			match name {
 				_ => Err(format!("Chain Specification defines unknown consensus engine '{}'", name).into())
 			}
@@ -495,21 +483,10 @@
 impl<Factory: ServiceFactory> FullComponents<Factory> {
 	/// Create new `FullComponents`
 	pub fn new(
-<<<<<<< HEAD
-		config: FactoryFullConfiguration<Factory>,
-		task_executor: TaskExecutor
+		config: FactoryFullConfiguration<Factory>
 	) -> Result<(Self, FullComponentsSetupState<Factory>), error::Error> {
-		let (service, state) = Service::new(config, task_executor)?;
+		let (service, state) = Service::new(config)?;
 		Ok((Self { service }, state))
-=======
-		config: FactoryFullConfiguration<Factory>
-	) -> Result<Self, error::Error> {
-		Ok(
-			Self {
-				service: Service::new(config)?,
-			}
-		)
->>>>>>> f7489f0e
 	}
 }
 
@@ -588,12 +565,8 @@
 	) -> Result<(Self::ImportQueue, Option<BoxFinalityProofRequestBuilder<FactoryBlock<Self::Factory>>>), error::Error> {
 		let select_chain = select_chain
 			.ok_or(error::Error::SelectChainRequired)?;
-<<<<<<< HEAD
 		Factory::build_full_import_queue(setup, client, select_chain)
-=======
-		Factory::build_full_import_queue(config, client, select_chain)
 			.map(|queue| (queue, None))
->>>>>>> f7489f0e
 	}
 
 	fn build_select_chain(
@@ -620,16 +593,8 @@
 	pub fn new(
 		config: FactoryFullConfiguration<Factory>,
 	) -> Result<Self, error::Error> {
-<<<<<<< HEAD
-		let (service, _state) = Service::new(config, task_executor)?;
+		let (service, _state) = Service::new(config)?;
 		Ok(Self { service } )
-=======
-		Ok(
-			Self {
-				service: Service::new(config)?,
-			}
-		)
->>>>>>> f7489f0e
 	}
 }
 
@@ -699,14 +664,9 @@
 		state: &mut ComponentsSetupState<Self>,
 		client: Arc<ComponentClient<Self>>,
 		_select_chain: Option<Self::SelectChain>,
-<<<<<<< HEAD
-	) -> Result<Self::ImportQueue, error::Error> {
+	) -> Result<(Self::ImportQueue, Option<BoxFinalityProofRequestBuilder<FactoryBlock<Self::Factory>>>), error::Error> {
 		Factory::build_light_import_queue(state, client)
-=======
-	) -> Result<(Self::ImportQueue, Option<BoxFinalityProofRequestBuilder<FactoryBlock<Self::Factory>>>), error::Error> {
-		Factory::build_light_import_queue(config, client)
 			.map(|(queue, builder)| (queue, Some(builder)))
->>>>>>> f7489f0e
 	}
 
 	fn build_finality_proof_provider(
