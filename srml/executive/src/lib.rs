--- conflicted
+++ resolved
@@ -79,24 +79,15 @@
 use rstd::result;
 use primitives::{generic::Digest, traits::{
 	self, Header, Zero, One, Checkable, Applyable, CheckEqual, OnFinalize,
-<<<<<<< HEAD
-	OnInitialize, Digest, NumberFor, Block as BlockT, OffchainWorker,
-	ValidateUnsigned, DigestItem,
-};
-use primitives::weights::{Weighable, MAX_TRANSACTIONS_WEIGHT};
-use primitives::{ApplyOutcome, ApplyError};
-use primitives::transaction_validity::{TransactionValidity, TransactionPriority, TransactionLongevity};
-=======
 	OnInitialize, NumberFor, Block as BlockT, OffchainWorker,
 	ValidateUnsigned,
 }};
->>>>>>> e63598b6
 use srml_support::{Dispatchable, traits::MakePayment};
 use parity_codec::{Codec, Encode};
 use system::{extrinsics_root, DigestOf};
 use primitives::{ApplyOutcome, ApplyError};
 use primitives::transaction_validity::{TransactionValidity, TransactionPriority, TransactionLongevity};
-use primitives::weights::Weighable;
+use primitives::weights::{Weighable, MAX_TRANSACTIONS_WEIGHT};
 
 mod mock;
 mod tests;
@@ -362,6 +353,7 @@
 		match (xt.sender(), xt.index()) {
 			(Some(sender), Some(index)) => {
 				let weight = xt.weight(encoded_len);
+
 				// pay any fees
 				if Payment::make_payment(sender, weight).is_err() {
 					return TransactionValidity::Invalid(ApplyError::CantPay as i8)
@@ -399,254 +391,4 @@
 	pub fn offchain_worker(n: System::BlockNumber) {
 		<AllModules as OffchainWorker<System::BlockNumber>>::generate_extrinsics(n)
 	}
-<<<<<<< HEAD
-=======
-}
-
-#[cfg(test)]
-mod tests {
-	use super::*;
-	use balances::Call;
-	use runtime_io::with_externalities;
-	use substrate_primitives::{H256, Blake2Hasher};
-	use primitives::{
-		traits::{Header as HeaderT, BlakeTwo256, IdentityLookup}, testing::{Digest, Header, Block}
-	};
-	use srml_support::{traits::Currency, impl_outer_origin, impl_outer_event};
-	use system;
-	use hex_literal::hex;
-
-	impl_outer_origin! {
-		pub enum Origin for Runtime {
-		}
-	}
-
-	impl_outer_event!{
-		pub enum MetaEvent for Runtime {
-			balances<T>,
-		}
-	}
-
-	// Workaround for https://github.com/rust-lang/rust/issues/26925 . Remove when sorted.
-	#[derive(Clone, Eq, PartialEq)]
-	pub struct Runtime;
-	impl system::Trait for Runtime {
-		type Origin = Origin;
-		type Index = u64;
-		type BlockNumber = u64;
-		type Hash = substrate_primitives::H256;
-		type Hashing = BlakeTwo256;
-		type AccountId = u64;
-		type Lookup = IdentityLookup<u64>;
-		type Header = Header;
-		type Event = MetaEvent;
-	}
-	impl balances::Trait for Runtime {
-		type Balance = u64;
-		type OnFreeBalanceZero = ();
-		type OnNewAccount = ();
-		type Event = MetaEvent;
-		type TransactionPayment = ();
-		type DustRemoval = ();
-		type TransferPayment = ();
-	}
-
-	impl ValidateUnsigned for Runtime {
-		type Call = Call<Runtime>;
-
-		fn validate_unsigned(call: &Self::Call) -> TransactionValidity {
-			match call {
-				Call::set_balance(_, _, _) => TransactionValidity::Valid {
-					priority: 0,
-					requires: vec![],
-					provides: vec![],
-					longevity: std::u64::MAX,
-					propagate: false,
-				},
-				_ => TransactionValidity::Invalid(0),
-			}
-		}
-	}
-
-	type TestXt = primitives::testing::TestXt<Call<Runtime>>;
-	type Executive = super::Executive<
-		Runtime,
-		Block<TestXt>,
-		system::ChainContext<Runtime>,
-		balances::Module<Runtime>,
-		Runtime,
-		()
-	>;
-
-	#[test]
-	fn balance_transfer_dispatch_works() {
-		let mut t = system::GenesisConfig::default().build_storage::<Runtime>().unwrap().0;
-		t.extend(balances::GenesisConfig::<Runtime> {
-			transaction_base_fee: 10,
-			transaction_byte_fee: 0,
-			balances: vec![(1, 111)],
-			existential_deposit: 0,
-			transfer_fee: 0,
-			creation_fee: 0,
-			vesting: vec![],
-		}.build_storage().unwrap().0);
-		let xt = primitives::testing::TestXt(Some(1), 0, Call::transfer(2, 69));
-		let mut t = runtime_io::TestExternalities::<Blake2Hasher>::new(t);
-		with_externalities(&mut t, || {
-			Executive::initialize_block(&Header::new(
-				1,
-				H256::default(),
-				H256::default(),
-				[69u8; 32].into(),
-				Digest::default(),
-			));
-			Executive::apply_extrinsic(xt).unwrap();
-			assert_eq!(<balances::Module<Runtime>>::total_balance(&1), 32);
-			assert_eq!(<balances::Module<Runtime>>::total_balance(&2), 69);
-		});
-	}
-
-	fn new_test_ext() -> runtime_io::TestExternalities<Blake2Hasher> {
-		let mut t = system::GenesisConfig::default().build_storage::<Runtime>().unwrap().0;
-		t.extend(balances::GenesisConfig::<Runtime>::default().build_storage().unwrap().0);
-		t.into()
-	}
-
-	#[test]
-	fn block_import_works() {
-		with_externalities(&mut new_test_ext(), || {
-			Executive::execute_block(Block {
-				header: Header {
-					parent_hash: [69u8; 32].into(),
-					number: 1,
-					state_root: hex!("5ba497e45e379d80a4524f9509d224e9c175d0fa30f3491481e7e44a6a758adf").into(),
-					extrinsics_root: hex!("03170a2e7597b7b7e3d84c05391d139a62b157e78786d8c082f29dcf4c111314").into(),
-					digest: Digest { logs: vec![], },
-				},
-				extrinsics: vec![],
-			});
-		});
-	}
-
-	#[test]
-	#[should_panic]
-	fn block_import_of_bad_state_root_fails() {
-		with_externalities(&mut new_test_ext(), || {
-			Executive::execute_block(Block {
-				header: Header {
-					parent_hash: [69u8; 32].into(),
-					number: 1,
-					state_root: [0u8; 32].into(),
-					extrinsics_root: hex!("03170a2e7597b7b7e3d84c05391d139a62b157e78786d8c082f29dcf4c111314").into(),
-					digest: Digest { logs: vec![], },
-				},
-				extrinsics: vec![],
-			});
-		});
-	}
-
-	#[test]
-	#[should_panic]
-	fn block_import_of_bad_extrinsic_root_fails() {
-		with_externalities(&mut new_test_ext(), || {
-			Executive::execute_block(Block {
-				header: Header {
-					parent_hash: [69u8; 32].into(),
-					number: 1,
-					state_root: hex!("49cd58a254ccf6abc4a023d9a22dcfc421e385527a250faec69f8ad0d8ed3e48").into(),
-					extrinsics_root: [0u8; 32].into(),
-					digest: Digest { logs: vec![], },
-				},
-				extrinsics: vec![],
-			});
-		});
-	}
-
-	#[test]
-	fn bad_extrinsic_not_inserted() {
-		let mut t = new_test_ext();
-		let xt = primitives::testing::TestXt(Some(1), 42, Call::transfer(33, 69));
-		with_externalities(&mut t, || {
-			Executive::initialize_block(&Header::new(
-				1,
-				H256::default(),
-				H256::default(),
-				[69u8; 32].into(),
-				Digest::default(),
-			));
-			assert!(Executive::apply_extrinsic(xt).is_err());
-			assert_eq!(<system::Module<Runtime>>::extrinsic_index(), Some(0));
-		});
-	}
-
-	#[test]
-	fn block_weight_limit_enforced() {
-		let run_test = |should_fail: bool| {
-			let mut t = new_test_ext();
-			let xt = primitives::testing::TestXt(Some(1), 0, Call::transfer(33, 69));
-			let xt2 = primitives::testing::TestXt(Some(1), 1, Call::transfer(33, 69));
-			let encoded = xt2.encode();
-			let len = if should_fail { (internal::MAX_TRANSACTIONS_WEIGHT - 1) as usize } else { encoded.len() };
-			with_externalities(&mut t, || {
-				Executive::initialize_block(&Header::new(
-					1,
-					H256::default(),
-					H256::default(),
-					[69u8; 32].into(),
-					Digest::default(),
-				));
-				assert_eq!(<system::Module<Runtime>>::all_extrinsics_weight(), 0);
-
-				Executive::apply_extrinsic(xt).unwrap();
-				let res = Executive::apply_extrinsic_with_len(xt2, len, Some(encoded));
-
-				if should_fail {
-					assert!(res.is_err());
-					assert_eq!(<system::Module<Runtime>>::all_extrinsics_weight(), 28);
-					assert_eq!(<system::Module<Runtime>>::extrinsic_index(), Some(1));
-				} else {
-					assert!(res.is_ok());
-					assert_eq!(<system::Module<Runtime>>::all_extrinsics_weight(), 56);
-					assert_eq!(<system::Module<Runtime>>::extrinsic_index(), Some(2));
-				}
-			});
-		};
-
-		run_test(false);
-		run_test(true);
-	}
-
-	#[test]
-	fn default_block_weight() {
-		let xt = primitives::testing::TestXt(None, 0, Call::set_balance(33, 69, 69));
-		let mut t = new_test_ext();
-		with_externalities(&mut t, || {
-			Executive::apply_extrinsic(xt.clone()).unwrap();
-			Executive::apply_extrinsic(xt.clone()).unwrap();
-			Executive::apply_extrinsic(xt.clone()).unwrap();
-			assert_eq!(
-				<system::Module<Runtime>>::all_extrinsics_weight(),
-				3 * (0 /*base*/ + 22 /*len*/ * 1 /*byte*/)
-			);
-		});
-	}
-
-	#[test]
-	fn validate_unsigned() {
-		let xt = primitives::testing::TestXt(None, 0, Call::set_balance(33, 69, 69));
-		let valid = TransactionValidity::Valid {
-			priority: 0,
-			requires: vec![],
-			provides: vec![],
-			longevity: 18446744073709551615,
-			propagate: false,
-		};
-		let mut t = new_test_ext();
-
-		with_externalities(&mut t, || {
-			assert_eq!(Executive::validate_transaction(xt.clone()), valid);
-			assert_eq!(Executive::apply_extrinsic(xt), Ok(ApplyOutcome::Fail));
-		});
-	}
->>>>>>> e63598b6
 }