// Copyright 2019 Parity Technologies (UK) Ltd.
// This file is part of Substrate.

// Substrate is free software: you can redistribute it and/or modify
// it under the terms of the GNU General Public License as published by
// the Free Software Foundation, either version 3 of the License, or
// (at your option) any later version.

// Substrate is distributed in the hope that it will be useful,
// but WITHOUT ANY WARRANTY; without even the implied warranty of
// MERCHANTABILITY or FITNESS FOR A PARTICULAR PURPOSE.  See the
// GNU General Public License for more details.

// You should have received a copy of the GNU General Public License
// along with Substrate.  If not, see <http://www.gnu.org/licenses/>.

//! Traits for SRML.
//!
//! NOTE: If you're looking for `parameter_types`, it has moved in to the top-level module.

use crate::rstd::{result, marker::PhantomData, ops::Div};
use crate::codec::{Codec, Encode, Decode};
use substrate_primitives::u32_trait::Value as U32;
use crate::runtime_primitives::traits::{
	MaybeSerializeDebug, SimpleArithmetic, Saturating
};
use crate::runtime_primitives::ConsensusEngineId;

use super::for_each_tuple;

/// A trait for querying a single fixed value from a type.
pub trait Get<T> {
	/// Return a constant value.
	fn get() -> T;
}

/// A trait for querying whether a type can be said to statically "contain" a value. Similar
/// in nature to `Get`, except it is designed to be lazy rather than active (you can't ask it to
/// enumerate all values that it contains) and work for multiple values rather than just one.
pub trait Contains<T> {
	/// Return `true` if this "contains" the given value `t`.
	fn contains(t: &T) -> bool;
}

impl<V: PartialEq, T: Get<V>> Contains<V> for T {
	fn contains(t: &V) -> bool {
		&Self::get() == t
	}
}

/// The account with the given id was killed.
pub trait OnFreeBalanceZero<AccountId> {
	/// The account was the given id was killed.
	fn on_free_balance_zero(who: &AccountId);
}

macro_rules! impl_on_free_balance_zero {
	() => (
		impl<AccountId> OnFreeBalanceZero<AccountId> for () {
			fn on_free_balance_zero(_: &AccountId) {}
		}
	);

	( $($t:ident)* ) => {
		impl<AccountId, $($t: OnFreeBalanceZero<AccountId>),*> OnFreeBalanceZero<AccountId> for ($($t,)*) {
			fn on_free_balance_zero(who: &AccountId) {
				$($t::on_free_balance_zero(who);)*
			}
		}
	}
}

for_each_tuple!(impl_on_free_balance_zero);

/// Trait for a hook to get called when some balance has been minted, causing dilution.
pub trait OnDilution<Balance> {
	/// Some `portion` of the total balance just "grew" by `minted`. `portion` is the pre-growth
	/// amount (it doesn't take account of the recent growth).
	fn on_dilution(minted: Balance, portion: Balance);
}

impl<Balance> OnDilution<Balance> for () {
	fn on_dilution(_minted: Balance, _portion: Balance) {}
}

/// Outcome of a balance update.
pub enum UpdateBalanceOutcome {
	/// Account balance was simply updated.
	Updated,
	/// The update led to killing the account.
	AccountKilled,
}

/// Simple trait designed for hooking into a transaction payment.
///
/// It operates over a single generic `AccountId` type.
pub trait MakePayment<AccountId> {
	/// Make transaction payment from `who` for an extrinsic of encoded length
	/// `encoded_len` bytes. Return `Ok` iff the payment was successful.
	fn make_payment(who: &AccountId, encoded_len: usize) -> Result<(), &'static str>;
}

impl<T> MakePayment<T> for () {
	fn make_payment(_: &T, _: usize) -> Result<(), &'static str> { Ok(()) }
}

/// A trait for finding the author of a block header based on the `PreRuntime` digests contained
/// within it.
pub trait FindAuthor<Author> {
	/// Find the author of a block based on the pre-runtime digests.
	fn find_author<'a, I>(digests: I) -> Option<Author>
		where I: 'a + IntoIterator<Item=(ConsensusEngineId, &'a [u8])>;
}

impl<A> FindAuthor<A> for () {
	fn find_author<'a, I>(_: I) -> Option<A>
		where I: 'a + IntoIterator<Item=(ConsensusEngineId, &'a [u8])>
	{
		None
	}
}

/// A trait for verifying the seal of a header and returning the author.
pub trait VerifySeal<Header, Author> {
	/// Verify a header and return the author, if any.
	fn verify_seal(header: &Header) -> Result<Option<Author>, &'static str>;
}

/// Something which can compute and check proofs of
/// a historical key owner and return full identification data of that
/// key owner.
pub trait KeyOwnerProofSystem<Key> {
	/// The proof of membership itself.
	type Proof: Codec;
	/// The full identification of a key owner.
	type FullIdentification: Codec;

	/// Prove membership of a key owner in the current block-state.
	///
	/// This should typically only be called off-chain, since it may be
	/// computationally heavy.
	///
	/// Returns `Some` iff the key owner referred to by the given `key` is a
	/// member of the current set.
	fn prove(key: Key) -> Option<Self::Proof>;

	/// Check a proof of membership on-chain. Return `Some` iff the proof is
	/// valid and recent enough to check.
	fn check_proof(key: Key, proof: Self::Proof) -> Option<Self::FullIdentification>;
}

/// Handler for when some currency "account" decreased in balance for
/// some reason.
///
/// The only reason at present for an increase would be for validator rewards, but
/// there may be other reasons in the future or for other chains.
///
/// Reasons for decreases include:
///
/// - Someone got slashed.
/// - Someone paid for a transaction to be included.
pub trait OnUnbalanced<Imbalance> {
	/// Handler for some imbalance. Infallible.
	fn on_unbalanced(amount: Imbalance);
}

impl<Imbalance: Drop> OnUnbalanced<Imbalance> for () {
	fn on_unbalanced(amount: Imbalance) { drop(amount); }
}

/// Simple boolean for whether an account needs to be kept in existence.
#[derive(Copy, Clone, Eq, PartialEq)]
pub enum ExistenceRequirement {
	/// Operation must not result in the account going out of existence.
	KeepAlive,
	/// Operation may result in account going out of existence.
	AllowDeath,
}

/// A trait for a not-quite Linear Type that tracks an imbalance.
///
/// Functions that alter account balances return an object of this trait to
/// express how much account balances have been altered in aggregate. If
/// dropped, the currency system will take some default steps to deal with
/// the imbalance (`balances` module simply reduces or increases its
/// total issuance). Your module should generally handle it in some way,
/// good practice is to do so in a configurable manner using an
/// `OnUnbalanced` type for each situation in which your module needs to
/// handle an imbalance.
///
/// Imbalances can either be Positive (funds were added somewhere without
/// being subtracted elsewhere - e.g. a reward) or Negative (funds deducted
/// somewhere without an equal and opposite addition - e.g. a slash or
/// system fee payment).
///
/// Since they are unsigned, the actual type is always Positive or Negative.
/// The trait makes no distinction except to define the `Opposite` type.
///
/// New instances of zero value can be created (`zero`) and destroyed
/// (`drop_zero`).
///
/// Existing instances can be `split` and merged either consuming `self` with
/// `merge` or mutating `self` with `subsume`. If the target is an `Option`,
/// then `maybe_merge` and `maybe_subsume` might work better. Instances can
/// also be `offset` with an `Opposite` that is less than or equal to in value.
///
/// You can always retrieve the raw balance value using `peek`.
#[must_use]
pub trait Imbalance<Balance>: Sized {
	/// The oppositely imbalanced type. They come in pairs.
	type Opposite: Imbalance<Balance>;

	/// The zero imbalance. Can be destroyed with `drop_zero`.
	fn zero() -> Self;

	/// Drop an instance cleanly. Only works if its `value()` is zero.
	fn drop_zero(self) -> Result<(), Self>;

	/// Consume `self` and return two independent instances; the first
	/// is guaranteed to be at most `amount` and the second will be the remainder.
	fn split(self, amount: Balance) -> (Self, Self);

	/// Consume `self` and an `other` to return a new instance that combines
	/// both.
	fn merge(self, other: Self) -> Self;

	/// Consume `self` and maybe an `other` to return a new instance that combines
	/// both.
	fn maybe_merge(self, other: Option<Self>) -> Self {
		if let Some(o) = other {
			self.merge(o)
		} else {
			self
		}
	}

	/// Consume an `other` to mutate `self` into a new instance that combines
	/// both.
	fn subsume(&mut self, other: Self);

	/// Maybe consume an `other` to mutate `self` into a new instance that combines
	/// both.
	fn maybe_subsume(&mut self, other: Option<Self>) {
		if let Some(o) = other {
			self.subsume(o)
		}
	}

	/// Consume self and along with an opposite counterpart to return
	/// a combined result.
	///
	/// Returns `Ok` along with a new instance of `Self` if this instance has a
	/// greater value than the `other`. Otherwise returns `Err` with an instance of
	/// the `Opposite`. In both cases the value represents the combination of `self`
	/// and `other`.
	fn offset(self, other: Self::Opposite) -> Result<Self, Self::Opposite>;

	/// The raw value of self.
	fn peek(&self) -> Balance;
}

/// Either a positive or a negative imbalance.
pub enum SignedImbalance<B, P: Imbalance<B>>{
	/// A positive imbalance (funds have been created but none destroyed).
	Positive(P),
	/// A negative imbalance (funds have been destroyed but none created).
	Negative(P::Opposite),
}

impl<
	P: Imbalance<B, Opposite=N>,
	N: Imbalance<B, Opposite=P>,
	B: SimpleArithmetic + Codec + Copy + MaybeSerializeDebug + Default,
> SignedImbalance<B, P> {
	pub fn zero() -> Self {
		SignedImbalance::Positive(P::zero())
	}

	pub fn drop_zero(self) -> Result<(), Self> {
		match self {
			SignedImbalance::Positive(x) => x.drop_zero().map_err(SignedImbalance::Positive),
			SignedImbalance::Negative(x) => x.drop_zero().map_err(SignedImbalance::Negative),
		}
	}

	/// Consume `self` and an `other` to return a new instance that combines
	/// both.
	pub fn merge(self, other: Self) -> Self {
		match (self, other) {
			(SignedImbalance::Positive(one), SignedImbalance::Positive(other)) =>
				SignedImbalance::Positive(one.merge(other)),
			(SignedImbalance::Negative(one), SignedImbalance::Negative(other)) =>
				SignedImbalance::Negative(one.merge(other)),
			(SignedImbalance::Positive(one), SignedImbalance::Negative(other)) =>
				if one.peek() > other.peek() {
					SignedImbalance::Positive(one.offset(other).ok().unwrap_or_else(P::zero))
				} else {
					SignedImbalance::Negative(other.offset(one).ok().unwrap_or_else(N::zero))
				},
			(one, other) => other.merge(one),
		}
	}
}

/// Split an unbalanced amount two ways between a common divisor.
pub struct SplitTwoWays<
	Balance,
	Imbalance,
	Part1,
	Target1,
	Part2,
	Target2,
>(PhantomData<(Balance, Imbalance, Part1, Target1, Part2, Target2)>);

impl<
	Balance: From<u32> + Saturating + Div<Output=Balance>,
	I: Imbalance<Balance>,
	Part1: U32,
	Target1: OnUnbalanced<I>,
	Part2: U32,
	Target2: OnUnbalanced<I>,
> OnUnbalanced<I> for SplitTwoWays<Balance, I, Part1, Target1, Part2, Target2>
{
	fn on_unbalanced(amount: I) {
		let total: u32 = Part1::VALUE + Part2::VALUE;
		let amount1 = amount.peek().saturating_mul(Part1::VALUE.into()) / total.into();
		let (imb1, imb2) = amount.split(amount1);
		Target1::on_unbalanced(imb1);
		Target2::on_unbalanced(imb2);
	}
}

/// Abstraction over a fungible assets system.
pub trait Currency<AccountId> {
	/// The balance of an account.
	type Balance: SimpleArithmetic + Codec + Copy + MaybeSerializeDebug + Default;

	/// The opaque token type for an imbalance. This is returned by unbalanced operations
	/// and must be dealt with. It may be dropped but cannot be cloned.
	type PositiveImbalance: Imbalance<Self::Balance, Opposite=Self::NegativeImbalance>;

	/// The opaque token type for an imbalance. This is returned by unbalanced operations
	/// and must be dealt with. It may be dropped but cannot be cloned.
	type NegativeImbalance: Imbalance<Self::Balance, Opposite=Self::PositiveImbalance>;

	// PUBLIC IMMUTABLES

	/// The combined balance of `who`.
	fn total_balance(who: &AccountId) -> Self::Balance;

	/// Same result as `slash(who, value)` (but without the side-effects) assuming there are no
	/// balance changes in the meantime and only the reserved balance is not taken into account.
	fn can_slash(who: &AccountId, value: Self::Balance) -> bool;

	/// The total amount of issuance in the system.
	fn total_issuance() -> Self::Balance;

	/// The minimum balance any single account may have. This is equivalent to the `Balances` module's
	/// `ExistentialDeposit`.
	fn minimum_balance() -> Self::Balance;

	/// Reduce the total issuance by `amount` and return the according imbalance. The imbalance will
	/// typically be used to reduce an account by the same amount with e.g. `settle`.
	///
	/// This is infallible, but doesn't guarantee that the entire `amount` is burnt, for example
	/// in the case of underflow.
	fn burn(amount: Self::Balance) -> Self::PositiveImbalance;

	/// Increase the total issuance by `amount` and return the according imbalance. The imbalance
	/// will typically be used to increase an account by the same amount with e.g.
	/// `resolve_into_existing` or `resolve_creating`.
	///
	/// This is infallible, but doesn't guarantee that the entire `amount` is issued, for example
	/// in the case of overflow.
	fn issue(amount: Self::Balance) -> Self::NegativeImbalance;

	/// The 'free' balance of a given account.
	///
	/// This is the only balance that matters in terms of most operations on tokens. It alone
	/// is used to determine the balance when in the contract execution environment. When this
	/// balance falls below the value of `ExistentialDeposit`, then the 'current account' is
	/// deleted: specifically `FreeBalance`. Further, the `OnFreeBalanceZero` callback
	/// is invoked, giving a chance to external modules to clean up data associated with
	/// the deleted account.
	///
	/// `system::AccountNonce` is also deleted if `ReservedBalance` is also zero (it also gets
	/// collapsed to zero if it ever becomes less than `ExistentialDeposit`.
	fn free_balance(who: &AccountId) -> Self::Balance;

	/// Returns `Ok` iff the account is able to make a withdrawal of the given amount
	/// for the given reason. Basically, it's just a dry-run of `withdraw`.
	///
	/// `Err(...)` with the reason why not otherwise.
	fn ensure_can_withdraw(
		who: &AccountId,
		_amount: Self::Balance,
		reason: WithdrawReason,
		new_balance: Self::Balance,
	) -> result::Result<(), &'static str>;

	// PUBLIC MUTABLES (DANGEROUS)

	/// Transfer some liquid free balance to another staker.
	///
	/// This is a very high-level function. It will ensure all appropriate fees are paid
	/// and no imbalance in the system remains.
	fn transfer(
		source: &AccountId,
		dest: &AccountId,
		value: Self::Balance,
	) -> result::Result<(), &'static str>;

	/// Deducts up to `value` from the combined balance of `who`, preferring to deduct from the
	/// free balance. This function cannot fail.
	///
	/// The resulting imbalance is the first item of the tuple returned.
	///
	/// As much funds up to `value` will be deducted as possible. If this is less than `value`,
	/// then a non-zero second item will be returned.
	fn slash(
		who: &AccountId,
		value: Self::Balance
	) -> (Self::NegativeImbalance, Self::Balance);

	/// Mints `value` to the free balance of `who`.
	///
	/// If `who` doesn't exist, nothing is done and an Err returned.
	fn deposit_into_existing(
		who: &AccountId,
		value: Self::Balance
	) -> result::Result<Self::PositiveImbalance, &'static str>;

	/// Similar to deposit_creating, only accepts a `NegativeImbalance` and returns nothing on
	/// success.
	fn resolve_into_existing(
		who: &AccountId,
		value: Self::NegativeImbalance,
	) -> result::Result<(), Self::NegativeImbalance> {
		let v = value.peek();
		match Self::deposit_into_existing(who, v) {
			Ok(opposite) => Ok(drop(value.offset(opposite))),
			_ => Err(value),
		}
	}

	/// Adds up to `value` to the free balance of `who`. If `who` doesn't exist, it is created.
	///
	/// Infallible.
	fn deposit_creating(
		who: &AccountId,
		value: Self::Balance,
	) -> Self::PositiveImbalance;

	/// Similar to deposit_creating, only accepts a `NegativeImbalance` and returns nothing on
	/// success.
	fn resolve_creating(
		who: &AccountId,
		value: Self::NegativeImbalance,
	) {
		let v = value.peek();
		drop(value.offset(Self::deposit_creating(who, v)));
	}

	/// Removes some free balance from `who` account for `reason` if possible. If `liveness` is
	/// `KeepAlive`, then no less than `ExistentialDeposit` must be left remaining.
	///
	/// This checks any locks, vesting, and liquidity requirements. If the removal is not possible,
	/// then it returns `Err`.
	///
	/// If the operation is successful, this will return `Ok` with a `NegativeImbalance` whose value
	/// is `value`.
	fn withdraw(
		who: &AccountId,
		value: Self::Balance,
		reason: WithdrawReason,
		liveness: ExistenceRequirement,
	) -> result::Result<Self::NegativeImbalance, &'static str>;

	/// Similar to withdraw, only accepts a `PositiveImbalance` and returns nothing on success.
	fn settle(
		who: &AccountId,
		value: Self::PositiveImbalance,
		reason: WithdrawReason,
		liveness: ExistenceRequirement,
	) -> result::Result<(), Self::PositiveImbalance> {
		let v = value.peek();
		match Self::withdraw(who, v, reason, liveness) {
			Ok(opposite) => Ok(drop(value.offset(opposite))),
			_ => Err(value),
		}
	}

	/// Ensure an account's free balance equals some value; this will create the account
	/// if needed.
	///
	/// Returns a signed imbalance and status to indicate if the account was successfully updated or update
	/// has led to killing of the account.
	fn make_free_balance_be(
		who: &AccountId,
		balance: Self::Balance,
	) -> (
		SignedImbalance<Self::Balance, Self::PositiveImbalance>,
		UpdateBalanceOutcome,
	);
}

/// A currency where funds can be reserved from the user.
pub trait ReservableCurrency<AccountId>: Currency<AccountId> {
	/// Same result as `reserve(who, value)` (but without the side-effects) assuming there
	/// are no balance changes in the meantime.
	fn can_reserve(who: &AccountId, value: Self::Balance) -> bool;

	/// Deducts up to `value` from reserved balance of `who`. This function cannot fail.
	///
	/// As much funds up to `value` will be deducted as possible. If the reserve balance of `who`
	/// is less than `value`, then a non-zero second item will be returned.
	fn slash_reserved(
		who: &AccountId,
		value: Self::Balance
	) -> (Self::NegativeImbalance, Self::Balance);

	/// The amount of the balance of a given account that is externally reserved; this can still get
	/// slashed, but gets slashed last of all.
	///
	/// This balance is a 'reserve' balance that other subsystems use in order to set aside tokens
	/// that are still 'owned' by the account holder, but which are suspendable.
	///
	/// When this balance falls below the value of `ExistentialDeposit`, then this 'reserve account'
	/// is deleted: specifically, `ReservedBalance`.
	///
	/// `system::AccountNonce` is also deleted if `FreeBalance` is also zero (it also gets
	/// collapsed to zero if it ever becomes less than `ExistentialDeposit`.
	fn reserved_balance(who: &AccountId) -> Self::Balance;


	/// Moves `value` from balance to reserved balance.
	///
	/// If the free balance is lower than `value`, then no funds will be moved and an `Err` will
	/// be returned to notify of this. This is different behavior than `unreserve`.
	fn reserve(who: &AccountId, value: Self::Balance) -> result::Result<(), &'static str>;

	/// Moves up to `value` from reserved balance to free balance. This function cannot fail.
	///
	/// As much funds up to `value` will be moved as possible. If the reserve balance of `who`
	/// is less than `value`, then the remaining amount will be returned.
	///
	/// # NOTES
	///
	/// - This is different from `reserve`.
	/// - If the remaining reserved balance is less than `ExistentialDeposit`, it will
	/// invoke `on_reserved_too_low` and could reap the account.
	fn unreserve(who: &AccountId, value: Self::Balance) -> Self::Balance;

	/// Moves up to `value` from reserved balance of account `slashed` to free balance of account
	/// `beneficiary`. `beneficiary` must exist for this to succeed. If it does not, `Err` will be
	/// returned.
	///
	/// As much funds up to `value` will be deducted as possible. If this is less than `value`,
	/// then `Ok(non_zero)` will be returned.
	fn repatriate_reserved(
		slashed: &AccountId,
		beneficiary: &AccountId,
		value: Self::Balance
	) -> result::Result<Self::Balance, &'static str>;
}

/// An identifier for a lock. Used for disambiguating different locks so that
/// they can be individually replaced or removed.
pub type LockIdentifier = [u8; 8];

/// A currency whose accounts can have liquidity restrictions.
pub trait LockableCurrency<AccountId>: Currency<AccountId> {
	/// The quantity used to denote time; usually just a `BlockNumber`.
	type Moment;

	/// Create a new balance lock on account `who`.
	///
	/// If the new lock is valid (i.e. not already expired), it will push the struct to
	/// the `Locks` vec in storage. Note that you can lock more funds than a user has.
	///
	/// If the lock `id` already exists, this will update it.
	fn set_lock(
		id: LockIdentifier,
		who: &AccountId,
		amount: Self::Balance,
		until: Self::Moment,
		reasons: WithdrawReasons,
	);

	/// Changes a balance lock (selected by `id`) so that it becomes less liquid in all
	/// parameters or creates a new one if it does not exist.
	///
	/// Calling `extend_lock` on an existing lock `id` differs from `set_lock` in that it
	/// applies the most severe constraints of the two, while `set_lock` replaces the lock
	/// with the new parameters. As in, `extend_lock` will set:
	/// - maximum `amount`
	/// - farthest duration (`until`)
	/// - bitwise mask of all `reasons`
	fn extend_lock(
		id: LockIdentifier,
		who: &AccountId,
		amount: Self::Balance,
		until: Self::Moment,
		reasons: WithdrawReasons,
	);

	/// Remove an existing lock.
	fn remove_lock(
		id: LockIdentifier,
		who: &AccountId,
	);
}

bitmask! {
	/// Reasons for moving funds out of an account.
	#[derive(Encode, Decode)]
	pub mask WithdrawReasons: i8 where

	/// Reason for moving funds out of an account.
	#[derive(Encode, Decode)]
	flags WithdrawReason {
		/// In order to pay for (system) transaction costs.
		TransactionPayment = 0b00000001,
		/// In order to transfer ownership.
		Transfer = 0b00000010,
		/// In order to reserve some funds for a later return or repatriation
		Reserve = 0b00000100,
		/// In order to pay some other (higher-level) fees.
		Fee = 0b00001000,
	}
}

<<<<<<< HEAD
pub trait Time {
	type Moment: SimpleArithmetic + Codec + Clone + Default;

	fn now() -> Self::Moment;
=======
impl WithdrawReasons {
	/// Choose all variants except for `one`.
	pub fn except(one: WithdrawReason) -> WithdrawReasons {
		let mut mask = Self::all();
		mask.toggle(one);
		mask
	}
}

/// Trait for type that can handle incremental changes to a set of account IDs.
pub trait ChangeMembers<AccountId> {
	/// A number of members `_incoming` just joined the set and replaced some `_outgoing` ones. The
	/// new set is thus given by `_new`.
	fn change_members(_incoming: &[AccountId], _outgoing: &[AccountId], _new: &[AccountId]);
}

impl<T> ChangeMembers<T> for () {
	fn change_members(_incoming: &[T], _outgoing: &[T], _new_set: &[T]) {}
>>>>>>> 7688cbca
}<|MERGE_RESOLUTION|>--- conflicted
+++ resolved
@@ -630,12 +630,12 @@
 	}
 }
 
-<<<<<<< HEAD
 pub trait Time {
 	type Moment: SimpleArithmetic + Codec + Clone + Default;
 
 	fn now() -> Self::Moment;
-=======
+}
+
 impl WithdrawReasons {
 	/// Choose all variants except for `one`.
 	pub fn except(one: WithdrawReason) -> WithdrawReasons {
@@ -654,5 +654,4 @@
 
 impl<T> ChangeMembers<T> for () {
 	fn change_members(_incoming: &[T], _outgoing: &[T], _new_set: &[T]) {}
->>>>>>> 7688cbca
 }