--- conflicted
+++ resolved
@@ -158,10 +158,6 @@
     variables:
       - $DEPLOY_TAG
   script:
-<<<<<<< HEAD
-    - ./scripts/build.sh --locked
-=======
->>>>>>> d332e870
     - time RUST_LOG=sync=trace,consensus=trace,client=trace,state-db=trace,db=trace,forks=trace,state_db=trace,storage_cache=trace
         cargo test -p node-cli --release --verbose --locked -- --ignored --test-threads=1
     - sccache -s
