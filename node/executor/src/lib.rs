// Copyright 2018-2019 Parity Technologies (UK) Ltd.
// This file is part of Substrate.

// Substrate is free software: you can redistribute it and/or modify
// it under the terms of the GNU General Public License as published by
// the Free Software Foundation, either version 3 of the License, or
// (at your option) any later version.

// Substrate is distributed in the hope that it will be useful,
// but WITHOUT ANY WARRANTY; without even the implied warranty of
// MERCHANTABILITY or FITNESS FOR A PARTICULAR PURPOSE.  See the
// GNU General Public License for more details.

// You should have received a copy of the GNU General Public License
// along with Substrate.  If not, see <http://www.gnu.org/licenses/>.

//! A `CodeExecutor` specialization which uses natively compiled runtime when the wasm to be
//! executed is equivalent to the natively compiled code.

#![cfg_attr(feature = "benchmarks", feature(test))]

#[cfg(feature = "benchmarks")] extern crate test;

pub use substrate_executor::NativeExecutor;
use substrate_executor::native_executor_instance;

// Declare an instance of the native executor named `Executor`. Include the wasm binary as the
// equivalent wasm code.
native_executor_instance!(
	pub Executor,
	node_runtime::api::dispatch,
	node_runtime::native_version,
	node_runtime::WASM_BINARY
);

#[cfg(test)]
mod tests {
	use super::Executor;
	use substrate_executor::{WasmExecutor, NativeExecutionDispatch};
	use parity_codec::{Encode, Decode, Joiner};
	use runtime_support::{Hashable, StorageValue, StorageMap, traits::Currency};
	use state_machine::{CodeExecutor, Externalities, TestExternalities as CoreTestExternalities};
	use primitives::{
		twox_128, blake2_256, Blake2Hasher, NeverNativeValue,
		NativeOrEncoded
	};
	use node_primitives::{Hash, BlockNumber};
	use runtime_primitives::traits::{Header as HeaderT, Hash as HashT};
	use runtime_primitives::{ApplyOutcome, ApplyError, ApplyResult};
	use contracts::ContractAddressFor;
	use system::{EventRecord, Phase};
	use node_runtime::{
		Header, Block, UncheckedExtrinsic, CheckedExtrinsic, Call, Runtime, Balances, BuildStorage,
		System, Event, CENTS, DOLLARS, MILLICENTS,
	};
	use wabt;
	use primitives::map;
	use node_testing::keyring::*;

	/// The wasm runtime code.
	///
	/// `compact` since it is after post-processing with wasm-gc which performs tree-shaking thus
	/// making the binary slimmer. There is a convention to use compact version of the runtime
	/// as canonical. This is why `native_executor_instance` also uses the compact version of the
	/// runtime.
	const COMPACT_CODE: &[u8] = node_runtime::WASM_BINARY;

	/// The wasm runtime binary which hasn't undergone the compacting process.
	///
	/// The idea here is to pass it as the current runtime code to the executor so the executor will
	/// have to execute provided wasm code instead of the native equivalent. This trick is used to
	/// test code paths that differ between native and wasm versions.
	const BLOATY_CODE: &[u8] = node_runtime::WASM_BINARY_BLOATY;

	const GENESIS_HASH: [u8; 32] = [69u8; 32];

	const TX_FEE: u128 = 3 * CENTS + 460 * MILLICENTS;

	type TestExternalities<H> = CoreTestExternalities<H, u64>;

	fn sign(xt: CheckedExtrinsic) -> UncheckedExtrinsic {
		node_testing::keyring::sign(xt, GENESIS_HASH)
	}

	fn xt() -> UncheckedExtrinsic {
		sign(CheckedExtrinsic {
			signed: Some((alice(), 0)),
			function: Call::Balances(balances::Call::transfer::<Runtime>(bob().into(), 69 * DOLLARS)),
		})
	}

	fn from_block_number(n: u64) -> Header {
		Header::new(n, Default::default(), Default::default(), [69; 32].into(), Default::default())
	}

	fn executor() -> ::substrate_executor::NativeExecutor<Executor> {
		substrate_executor::NativeExecutor::new(None)
	}

	#[test]
	fn panic_execution_with_foreign_code_gives_error() {
		let mut t = TestExternalities::<Blake2Hasher>::new_with_code(BLOATY_CODE, map![
			blake2_256(&<balances::FreeBalance<Runtime>>::key_for(alice())).to_vec() => {
				vec![0u8; 16]
			},
			twox_128(<balances::TotalIssuance<Runtime>>::key()).to_vec() => {
				vec![0u8; 16]
			},
			twox_128(<indices::NextEnumSet<Runtime>>::key()).to_vec() => {
				vec![0u8; 16]
			},
			blake2_256(&<system::BlockHash<Runtime>>::key_for(0)).to_vec() => {
				vec![0u8; 32]
			}
		]);

		let r = executor().call::<_, NeverNativeValue, fn() -> _>(
			&mut t,
			"Core_initialize_block",
			&vec![].and(&from_block_number(1u64)),
			true,
			None,
		).0;
		assert!(r.is_ok());
		let v = executor().call::<_, NeverNativeValue, fn() -> _>(
			&mut t,
			"BlockBuilder_apply_extrinsic",
			&vec![].and(&xt()),
			true,
			None,
		).0.unwrap();
		let r = ApplyResult::decode(&mut &v.as_encoded()[..]).unwrap();
		assert_eq!(r, Err(ApplyError::CantPay));
	}

	#[test]
	fn bad_extrinsic_with_native_equivalent_code_gives_error() {
		let mut t = TestExternalities::<Blake2Hasher>::new_with_code(COMPACT_CODE, map![
			blake2_256(&<balances::FreeBalance<Runtime>>::key_for(alice())).to_vec() => {
				vec![0u8; 16]
			},
			twox_128(<balances::TotalIssuance<Runtime>>::key()).to_vec() => {
				vec![0u8; 16]
			},
			twox_128(<indices::NextEnumSet<Runtime>>::key()).to_vec() => {
				vec![0u8; 16]
			},
			blake2_256(&<system::BlockHash<Runtime>>::key_for(0)).to_vec() => {
				vec![0u8; 32]
			}
		]);

		let r = executor().call::<_, NeverNativeValue, fn() -> _>(
			&mut t,
			"Core_initialize_block",
			&vec![].and(&from_block_number(1u64)),
			true,
			None,
		).0;
		assert!(r.is_ok());
		let v = executor().call::<_, NeverNativeValue, fn() -> _>(
			&mut t,
			"BlockBuilder_apply_extrinsic",
			&vec![].and(&xt()),
			true,
			None,
		).0.unwrap();
		let r = ApplyResult::decode(&mut &v.as_encoded()[..]).unwrap();
		assert_eq!(r, Err(ApplyError::CantPay));
	}

	#[test]
	fn successful_execution_with_native_equivalent_code_gives_ok() {
		let mut t = TestExternalities::<Blake2Hasher>::new_with_code(COMPACT_CODE, map![
			blake2_256(&<balances::FreeBalance<Runtime>>::key_for(alice())).to_vec() => {
				(111 * DOLLARS).encode()
			},
			twox_128(<balances::TotalIssuance<Runtime>>::key()).to_vec() => {
				(111 * DOLLARS).encode()
			},
			twox_128(<indices::NextEnumSet<Runtime>>::key()).to_vec() => vec![0u8; 16],
			blake2_256(&<system::BlockHash<Runtime>>::key_for(0)).to_vec() => vec![0u8; 32]
		]);

		let r = executor().call::<_, NeverNativeValue, fn() -> _>(
			&mut t,
			"Core_initialize_block",
			&vec![].and(&from_block_number(1u64)),
			true,
			None,
		).0;
		assert!(r.is_ok());
		let r = executor().call::<_, NeverNativeValue, fn() -> _>(
			&mut t,
			"BlockBuilder_apply_extrinsic",
			&vec![].and(&xt()),
			true,
			None,
		).0;
		assert!(r.is_ok());

		runtime_io::with_externalities(&mut t, || {
			assert_eq!(Balances::total_balance(&alice()), 42 * DOLLARS - 1 * TX_FEE);
			assert_eq!(Balances::total_balance(&bob()), 69 * DOLLARS);
		});
	}

	#[test]
	fn successful_execution_with_foreign_code_gives_ok() {
		let mut t = TestExternalities::<Blake2Hasher>::new_with_code(BLOATY_CODE, map![
			blake2_256(&<balances::FreeBalance<Runtime>>::key_for(alice())).to_vec() => {
				(111 * DOLLARS).encode()
			},
			twox_128(<balances::TotalIssuance<Runtime>>::key()).to_vec() => {
				(111 * DOLLARS).encode()
			},
			twox_128(<indices::NextEnumSet<Runtime>>::key()).to_vec() => vec![0u8; 16],
			blake2_256(&<system::BlockHash<Runtime>>::key_for(0)).to_vec() => vec![0u8; 32]
		]);

		let r = executor().call::<_, NeverNativeValue, fn() -> _>(
			&mut t,
			"Core_initialize_block",
			&vec![].and(&from_block_number(1u64)),
			true,
			None,
		).0;
		assert!(r.is_ok());
		let r = executor().call::<_, NeverNativeValue, fn() -> _>(
			&mut t,
			"BlockBuilder_apply_extrinsic",
			&vec![].and(&xt()),
			true,
			None,
		).0;
		assert!(r.is_ok());

		runtime_io::with_externalities(&mut t, || {
			assert_eq!(Balances::total_balance(&alice()), 42 * DOLLARS - 1 * TX_FEE);
			assert_eq!(Balances::total_balance(&bob()), 69 * DOLLARS);
		});
	}

<<<<<<< HEAD
	pub fn new_test_ext(code: &[u8], support_changes_trie: bool) -> TestExternalities<Blake2Hasher> {
		let mut ext = TestExternalities::new_with_code_with_children(
			code,
			node_testing::genesis::config(support_changes_trie).build_storage().unwrap()
		);
=======
	fn to_session_keys(ring: &AuthorityKeyring) -> SessionKeys {
		SessionKeys {
			ed25519: ring.to_owned().into(),
		}
	}

	fn new_test_ext(code: &[u8], support_changes_trie: bool) -> TestExternalities<Blake2Hasher> {
		let mut ext = TestExternalities::new_with_code_with_children(code, GenesisConfig {
			aura: Some(Default::default()),
			system: Some(SystemConfig {
				changes_trie_config: if support_changes_trie { Some(ChangesTrieConfiguration {
					digest_interval: 2,
					digest_levels: 2,
				}) } else { None },
				..Default::default()
			}),
			indices: Some(IndicesConfig {
				ids: vec![alice(), bob(), charlie(), dave(), eve(), ferdie()],
			}),
			balances: Some(BalancesConfig {
				balances: vec![
					(alice(), 111 * DOLLARS),
					(bob(), 100 * DOLLARS),
					(charlie(), 100_000_000 * DOLLARS),
					(dave(), 111 * DOLLARS),
					(eve(), 101 * DOLLARS),
					(ferdie(), 100 * DOLLARS),
				],
				vesting: vec![],
			}),
			session: Some(SessionConfig {
				keys: vec![
					(alice(), to_session_keys(&AuthorityKeyring::Alice)),
					(bob(), to_session_keys(&AuthorityKeyring::Bob)),
					(charlie(), to_session_keys(&AuthorityKeyring::Charlie)),
				]
			}),
			staking: Some(StakingConfig {
				current_era: 0,
				stakers: vec![
					(dave(), alice(), 111 * DOLLARS, staking::StakerStatus::Validator),
					(eve(), bob(), 100 * DOLLARS, staking::StakerStatus::Validator),
					(ferdie(), charlie(), 100 * DOLLARS, staking::StakerStatus::Validator)
				],
				validator_count: 3,
				minimum_validator_count: 0,
				offline_slash: Perbill::zero(),
				session_reward: Perbill::zero(),
				current_session_reward: 0,
				offline_slash_grace: 0,
				invulnerables: vec![alice(), bob(), charlie()],
			}),
			democracy: Some(Default::default()),
			collective_Instance1: Some(Default::default()),
			collective_Instance2: Some(Default::default()),
			elections: Some(Default::default()),
			contracts: Some(ContractsConfig {
				current_schedule: Default::default(),
				gas_price: 1 * MILLICENTS,
			}),
			sudo: Some(Default::default()),
			grandpa: Some(GrandpaConfig {
				authorities: vec![],
			}),
		}.build_storage().unwrap());
>>>>>>> f923ae2a
		ext.changes_trie_storage().insert(0, GENESIS_HASH.into(), Default::default());
		ext
	}

	fn construct_block(
		env: &mut TestExternalities<Blake2Hasher>,
		number: BlockNumber,
		parent_hash: Hash,
		extrinsics: Vec<CheckedExtrinsic>,
	) -> (Vec<u8>, Hash) {
		use trie::ordered_trie_root;

		// sign extrinsics.
		let extrinsics = extrinsics.into_iter().map(sign).collect::<Vec<_>>();

		// calculate the header fields that we can.
		let extrinsics_root = ordered_trie_root::<Blake2Hasher, _, _>(
				extrinsics.iter().map(Encode::encode)
			).to_fixed_bytes()
			.into();

		let header = Header {
			parent_hash,
			number,
			extrinsics_root,
			state_root: Default::default(),
			digest: Default::default(),
		};

		// execute the block to get the real header.
		Executor::new(None).call::<_, NeverNativeValue, fn() -> _>(
			env,
			"Core_initialize_block",
			&header.encode(),
			true,
			None,
		).0.unwrap();

		for i in extrinsics.iter() {
			Executor::new(None).call::<_, NeverNativeValue, fn() -> _>(
				env,
				"BlockBuilder_apply_extrinsic",
				&i.encode(),
				true,
				None,
			).0.unwrap();
		}

		let header = match Executor::new(None).call::<_, NeverNativeValue, fn() -> _>(
			env,
			"BlockBuilder_finalize_block",
			&[0u8;0],
			true,
			None,
		).0.unwrap() {
			NativeOrEncoded::Native(_) => unreachable!(),
			NativeOrEncoded::Encoded(h) => Header::decode(&mut &h[..]).unwrap(),
		};

		let hash = header.blake2_256();
		(Block { header, extrinsics }.encode(), hash.into())
	}

	fn changes_trie_block() -> (Vec<u8>, Hash) {
		construct_block(
			&mut new_test_ext(COMPACT_CODE, true),
			1,
			GENESIS_HASH.into(),
			vec![
				CheckedExtrinsic {
					signed: None,
					function: Call::Timestamp(timestamp::Call::set(42)),
				},
				CheckedExtrinsic {
					signed: Some((alice(), 0)),
					function: Call::Balances(balances::Call::transfer(bob().into(), 69 * DOLLARS)),
				},
			]
		)
	}

	// block 1 and 2 must be created together to ensure transactions are only signed once (since they
	// are not guaranteed to be deterministic) and to ensure that the correct state is propagated
	// from block1's execution to block2 to derive the correct storage_root.
	fn blocks() -> ((Vec<u8>, Hash), (Vec<u8>, Hash)) {
		let mut t = new_test_ext(COMPACT_CODE, false);
		let block1 = construct_block(
			&mut t,
			1,
			GENESIS_HASH.into(),
			vec![
				CheckedExtrinsic {
					signed: None,
					function: Call::Timestamp(timestamp::Call::set(42)),
				},
				CheckedExtrinsic {
					signed: Some((alice(), 0)),
					function: Call::Balances(balances::Call::transfer(bob().into(), 69 * DOLLARS)),
				},
			]
		);
		let block2 = construct_block(
			&mut t,
			2,
			block1.1.clone(),
			vec![
				CheckedExtrinsic {
					signed: None,
					function: Call::Timestamp(timestamp::Call::set(52)),
				},
				CheckedExtrinsic {
					signed: Some((bob(), 0)),
					function: Call::Balances(balances::Call::transfer(alice().into(), 5 * DOLLARS)),
				},
				CheckedExtrinsic {
					signed: Some((alice(), 1)),
					function: Call::Balances(balances::Call::transfer(bob().into(), 15 * DOLLARS)),
				}
			]
		);

		// session change => consensus authorities change => authorities change digest item appears
		let digest = Header::decode(&mut &block2.0[..]).unwrap().digest;
		assert_eq!(digest.logs().len(), 0);
//		assert!(digest.logs()[0].as_consensus().is_some());

		(block1, block2)
	}

	fn big_block() -> (Vec<u8>, Hash) {
		construct_block(
			&mut new_test_ext(COMPACT_CODE, false),
			1,
			GENESIS_HASH.into(),
			vec![
				CheckedExtrinsic {
					signed: None,
					function: Call::Timestamp(timestamp::Call::set(42)),
				},
				CheckedExtrinsic {
					signed: Some((alice(), 0)),
					function: Call::System(system::Call::remark(vec![0; 120000])),
				}
			]
		)
	}

	#[test]
	fn full_native_block_import_works() {
		let mut t = new_test_ext(COMPACT_CODE, false);

		let (block1, block2) = blocks();

		executor().call::<_, NeverNativeValue, fn() -> _>(
			&mut t,
			"Core_execute_block",
			&block1.0,
			true,
			None,
		).0.unwrap();

		runtime_io::with_externalities(&mut t, || {
			// block1 transfers from alice 69 to bob.
			// -1 is the default fee
			assert_eq!(Balances::total_balance(&alice()), 42 * DOLLARS - 1 * TX_FEE);
			assert_eq!(Balances::total_balance(&bob()), 169 * DOLLARS);
			let events = vec![
				EventRecord {
					phase: Phase::ApplyExtrinsic(0),
					event: Event::system(system::Event::ExtrinsicSuccess),
					topics: vec![],
				},
				EventRecord {
					phase: Phase::ApplyExtrinsic(1),
					event: Event::balances(balances::RawEvent::Transfer(
						alice().into(),
						bob().into(),
						69 * DOLLARS,
						1 * CENTS
					)),
					topics: vec![],
				},
				EventRecord {
					phase: Phase::ApplyExtrinsic(1),
					event: Event::system(system::Event::ExtrinsicSuccess),
					topics: vec![],
				},
			];
			assert_eq!(System::events(), events);
		});

		executor().call::<_, NeverNativeValue, fn() -> _>(
			&mut t,
			"Core_execute_block",
			&block2.0,
			true,
			None,
		).0.unwrap();

		runtime_io::with_externalities(&mut t, || {
			// bob sends 5, alice sends 15 | bob += 10, alice -= 10
			// 111 - 69 - 10 = 32
			assert_eq!(Balances::total_balance(&alice()), 32 * DOLLARS - 2 * TX_FEE);
			// 100 + 69 + 10 = 179
			assert_eq!(Balances::total_balance(&bob()), 179 * DOLLARS - 1 * TX_FEE);
			let events = vec![
				EventRecord {
					phase: Phase::ApplyExtrinsic(0),
					event: Event::system(system::Event::ExtrinsicSuccess),
					topics: vec![],
				},
				EventRecord {
					phase: Phase::ApplyExtrinsic(1),
					event: Event::balances(
						balances::RawEvent::Transfer(
							bob().into(),
							alice().into(),
							5 * DOLLARS,
							1 * CENTS,
						)
					),
					topics: vec![],
				},
				EventRecord {
					phase: Phase::ApplyExtrinsic(1),
					event: Event::system(system::Event::ExtrinsicSuccess),
					topics: vec![],
				},
				EventRecord {
					phase: Phase::ApplyExtrinsic(2),
					event: Event::balances(
						balances::RawEvent::Transfer(
							alice().into(),
							bob().into(),
							15 * DOLLARS,
							1 * CENTS,
						)
					),
					topics: vec![],
				},
				EventRecord {
					phase: Phase::ApplyExtrinsic(2),
					event: Event::system(system::Event::ExtrinsicSuccess),
					topics: vec![],
				},
			];
			assert_eq!(System::events(), events);
		});
	}

	#[test]
	fn full_wasm_block_import_works() {
		let mut t = new_test_ext(COMPACT_CODE, false);

		let (block1, block2) = blocks();

		WasmExecutor::new().call(&mut t, 8, COMPACT_CODE, "Core_execute_block", &block1.0).unwrap();

		runtime_io::with_externalities(&mut t, || {
			// block1 transfers from alice 69 to bob.
			assert_eq!(Balances::total_balance(&alice()), 42 * DOLLARS - 1 * TX_FEE);
			assert_eq!(Balances::total_balance(&bob()), 169 * DOLLARS);
		});

		WasmExecutor::new().call(&mut t, 8, COMPACT_CODE, "Core_execute_block", &block2.0).unwrap();

		runtime_io::with_externalities(&mut t, || {
			// bob sends 5, alice sends 15 | bob += 10, alice -= 10
			// 111 - 69 - 10 = 32
			assert_eq!(Balances::total_balance(&alice()), 32 * DOLLARS - 2 * TX_FEE);
			// 100 + 69 + 10 = 179
			assert_eq!(Balances::total_balance(&bob()), 179 * DOLLARS - 1 * TX_FEE);
		});
	}

	const CODE_TRANSFER: &str = r#"
(module
	;; ext_call(
	;;    callee_ptr: u32,
	;;    callee_len: u32,
	;;    gas: u64,
	;;    value_ptr: u32,
	;;    value_len: u32,
	;;    input_data_ptr: u32,
	;;    input_data_len: u32
	;; ) -> u32
	(import "env" "ext_call" (func $ext_call (param i32 i32 i64 i32 i32 i32 i32) (result i32)))
	(import "env" "ext_scratch_size" (func $ext_scratch_size (result i32)))
	(import "env" "ext_scratch_copy" (func $ext_scratch_copy (param i32 i32 i32)))
	(import "env" "memory" (memory 1 1))
	(func (export "deploy")
	)
	(func (export "call")
		(block $fail
			;; load and check the input data (which is stored in the scratch buffer).
			;; fail if the input size is not != 4
			(br_if $fail
				(i32.ne
					(i32.const 4)
					(call $ext_scratch_size)
				)
			)

			(call $ext_scratch_copy
				(i32.const 0)
				(i32.const 0)
				(i32.const 4)
			)


			(br_if $fail
				(i32.ne
					(i32.load8_u (i32.const 0))
					(i32.const 0)
				)
			)
			(br_if $fail
				(i32.ne
					(i32.load8_u (i32.const 1))
					(i32.const 1)
				)
			)
			(br_if $fail
				(i32.ne
					(i32.load8_u (i32.const 2))
					(i32.const 2)
				)
			)
			(br_if $fail
				(i32.ne
					(i32.load8_u (i32.const 3))
					(i32.const 3)
				)
			)

			(drop
				(call $ext_call
					(i32.const 4)  ;; Pointer to "callee" address.
					(i32.const 32)  ;; Length of "callee" address.
					(i64.const 0)  ;; How much gas to devote for the execution. 0 = all.
					(i32.const 36)  ;; Pointer to the buffer with value to transfer
					(i32.const 16)   ;; Length of the buffer with value to transfer.
					(i32.const 0)   ;; Pointer to input data buffer address
					(i32.const 0)   ;; Length of input data buffer
				)
			)

			(return)
		)
		unreachable
	)
	;; Destination AccountId to transfer the funds.
	;; Represented by H256 (32 bytes long) in little endian.
	(data (i32.const 4)
		"\09\00\00\00\00\00\00\00\00\00\00\00\00\00\00\00\00\00\00\00\00\00\00\00\00\00\00\00\00\00"
		"\00\00\00\00\00\00\00\00\00\00\00\00\00\00\00\00\00\00\00\00\00\00\00\00\00\00\00\00\00\00"
		"\00\00\00\00"
	)
	;; Amount of value to transfer.
	;; Represented by u128 (16 bytes long) in little endian.
	(data (i32.const 36)
		"\06\00\00\00\00\00\00\00\00\00\00\00\00\00\00\00\00\00\00\00\00\00\00\00\00\00\00\00\00\00"
		"\00\00"
	)
)
"#;

	#[test]
	fn deploying_wasm_contract_should_work() {

		let transfer_code = wabt::wat2wasm(CODE_TRANSFER).unwrap();
		let transfer_ch = <Runtime as system::Trait>::Hashing::hash(&transfer_code);

		let addr = <Runtime as contracts::Trait>::DetermineContractAddress::contract_address_for(
			&transfer_ch,
			&[],
			&charlie(),
		);

		let b = construct_block(
			&mut new_test_ext(COMPACT_CODE, false),
			1,
			GENESIS_HASH.into(),
			vec![
				CheckedExtrinsic {
					signed: None,
					function: Call::Timestamp(timestamp::Call::set(42)),
				},
				CheckedExtrinsic {
					signed: Some((charlie(), 0)),
					function: Call::Contracts(
						contracts::Call::put_code::<Runtime>(10_000, transfer_code)
					),
				},
				CheckedExtrinsic {
					signed: Some((charlie(), 1)),
					function: Call::Contracts(
						contracts::Call::create::<Runtime>(1 * DOLLARS, 10_000, transfer_ch, Vec::new())
					),
				},
				CheckedExtrinsic {
					signed: Some((charlie(), 2)),
					function: Call::Contracts(
						contracts::Call::call::<Runtime>(
							indices::address::Address::Id(addr.clone()),
							10,
							10_000,
							vec![0x00, 0x01, 0x02, 0x03]
						)
					),
				},
			]
		);

		let mut t = new_test_ext(COMPACT_CODE, false);

		WasmExecutor::new().call(&mut t, 8, COMPACT_CODE,"Core_execute_block", &b.0).unwrap();

		runtime_io::with_externalities(&mut t, || {
			// Verify that the contract constructor worked well and code of TRANSFER contract is actually deployed.
			assert_eq!(
				&contracts::ContractInfoOf::<Runtime>::get(addr)
					.and_then(|c| c.get_alive())
					.unwrap()
					.code_hash,
				&transfer_ch
			);
		});
	}

	#[test]
	fn wasm_big_block_import_fails() {
		let mut t = new_test_ext(COMPACT_CODE, false);

		assert!(
			WasmExecutor::new().call(
				&mut t,
				4,
				COMPACT_CODE,
				"Core_execute_block",
				&big_block().0
			).is_err()
		);
	}

	#[test]
	fn native_big_block_import_succeeds() {
		let mut t = new_test_ext(COMPACT_CODE, false);

		Executor::new(None).call::<_, NeverNativeValue, fn() -> _>(
			&mut t,
			"Core_execute_block",
			&big_block().0,
			true,
			None,
		).0.unwrap();
	}

	#[test]
	fn native_big_block_import_fails_on_fallback() {
		let mut t = new_test_ext(COMPACT_CODE, false);

		assert!(
			Executor::new(None).call::<_, NeverNativeValue, fn() -> _>(
				&mut t,
				"Core_execute_block",
				&big_block().0,
				false,
				None,
			).0.is_err()
		);
	}

	#[test]
	fn panic_execution_gives_error() {
		let mut t = TestExternalities::<Blake2Hasher>::new_with_code(BLOATY_CODE, map![
			blake2_256(&<balances::FreeBalance<Runtime>>::key_for(alice())).to_vec() => {
				vec![0u8; 16]
			},
			twox_128(<balances::TotalIssuance<Runtime>>::key()).to_vec() => {
				vec![0u8; 16]
			},
			twox_128(<indices::NextEnumSet<Runtime>>::key()).to_vec() => vec![0u8; 16],
			blake2_256(&<system::BlockHash<Runtime>>::key_for(0)).to_vec() => vec![0u8; 32]
		]);

		let r = WasmExecutor::new()
			.call(&mut t, 8, COMPACT_CODE, "Core_initialize_block", &vec![].and(&from_block_number(1u64)));
		assert!(r.is_ok());
		let r = WasmExecutor::new()
			.call(&mut t, 8, COMPACT_CODE, "BlockBuilder_apply_extrinsic", &vec![].and(&xt())).unwrap();
		let r = ApplyResult::decode(&mut &r[..]).unwrap();
		assert_eq!(r, Err(ApplyError::CantPay));
	}

	#[test]
	fn successful_execution_gives_ok() {
		let mut t = TestExternalities::<Blake2Hasher>::new_with_code(COMPACT_CODE, map![
			blake2_256(&<balances::FreeBalance<Runtime>>::key_for(alice())).to_vec() => {
				(111 * DOLLARS).encode()
			},
			twox_128(<balances::TotalIssuance<Runtime>>::key()).to_vec() => {
				(111 * DOLLARS).encode()
			},
			twox_128(<indices::NextEnumSet<Runtime>>::key()).to_vec() => vec![0u8; 16],
			blake2_256(&<system::BlockHash<Runtime>>::key_for(0)).to_vec() => vec![0u8; 32]
		]);

		let r = WasmExecutor::new()
			.call(&mut t, 8, COMPACT_CODE, "Core_initialize_block", &vec![].and(&from_block_number(1u64)));
		assert!(r.is_ok());
		let r = WasmExecutor::new()
			.call(&mut t, 8, COMPACT_CODE, "BlockBuilder_apply_extrinsic", &vec![].and(&xt())).unwrap();
		let r = ApplyResult::decode(&mut &r[..]).unwrap();
		assert_eq!(r, Ok(ApplyOutcome::Success));

		runtime_io::with_externalities(&mut t, || {
			assert_eq!(Balances::total_balance(&alice()), 42 * DOLLARS - 1 * TX_FEE);
			assert_eq!(Balances::total_balance(&bob()), 69 * DOLLARS);
		});
	}

	#[test]
	fn full_native_block_import_works_with_changes_trie() {
		let block1 = changes_trie_block();
		let block_data = block1.0;
		let block = Block::decode(&mut &block_data[..]).unwrap();

		let mut t = new_test_ext(COMPACT_CODE, true);
		Executor::new(None).call::<_, NeverNativeValue, fn() -> _>(
			&mut t,
			"Core_execute_block",
			&block.encode(),
			true,
			None,
		).0.unwrap();

		assert!(t.storage_changes_root(GENESIS_HASH.into()).unwrap().is_some());
	}

	#[test]
	fn full_wasm_block_import_works_with_changes_trie() {
		let block1 = changes_trie_block();

		let mut t = new_test_ext(COMPACT_CODE, true);
		WasmExecutor::new()
			.call(&mut t, 8, COMPACT_CODE, "Core_execute_block", &block1.0).unwrap();

		assert!(t.storage_changes_root(GENESIS_HASH.into()).unwrap().is_some());
	}

	#[test]
	fn should_import_block_with_test_client() {
		use node_testing::client::{ClientExt, TestClientBuilderExt, TestClientBuilder, consensus::BlockOrigin};

		let client = TestClientBuilder::new().build();
		let block1 = changes_trie_block();
		let block_data = block1.0;
		let block = Block::decode(&mut &block_data[..]).unwrap();

		client.import(BlockOrigin::Own, block).unwrap();
	}

	#[cfg(feature = "benchmarks")]
	mod benches {
		use super::*;
		use test::Bencher;

		#[bench]
		fn wasm_execute_block(b: &mut Bencher) {
			let (block1, block2) = blocks();

			b.iter(|| {
				let mut t = new_test_ext(COMPACT_CODE, false);
				WasmExecutor::new().call(&mut t, "Core_execute_block", &block1.0).unwrap();
				WasmExecutor::new().call(&mut t, "Core_execute_block", &block2.0).unwrap();
			});
		}
	}
}<|MERGE_RESOLUTION|>--- conflicted
+++ resolved
@@ -241,79 +241,11 @@
 		});
 	}
 
-<<<<<<< HEAD
-	pub fn new_test_ext(code: &[u8], support_changes_trie: bool) -> TestExternalities<Blake2Hasher> {
+	fn new_test_ext(code: &[u8], support_changes_trie: bool) -> TestExternalities<Blake2Hasher> {
 		let mut ext = TestExternalities::new_with_code_with_children(
 			code,
-			node_testing::genesis::config(support_changes_trie).build_storage().unwrap()
+			node_testing::genesis::config(support_changes_trie).build_storage().unwrap(),
 		);
-=======
-	fn to_session_keys(ring: &AuthorityKeyring) -> SessionKeys {
-		SessionKeys {
-			ed25519: ring.to_owned().into(),
-		}
-	}
-
-	fn new_test_ext(code: &[u8], support_changes_trie: bool) -> TestExternalities<Blake2Hasher> {
-		let mut ext = TestExternalities::new_with_code_with_children(code, GenesisConfig {
-			aura: Some(Default::default()),
-			system: Some(SystemConfig {
-				changes_trie_config: if support_changes_trie { Some(ChangesTrieConfiguration {
-					digest_interval: 2,
-					digest_levels: 2,
-				}) } else { None },
-				..Default::default()
-			}),
-			indices: Some(IndicesConfig {
-				ids: vec![alice(), bob(), charlie(), dave(), eve(), ferdie()],
-			}),
-			balances: Some(BalancesConfig {
-				balances: vec![
-					(alice(), 111 * DOLLARS),
-					(bob(), 100 * DOLLARS),
-					(charlie(), 100_000_000 * DOLLARS),
-					(dave(), 111 * DOLLARS),
-					(eve(), 101 * DOLLARS),
-					(ferdie(), 100 * DOLLARS),
-				],
-				vesting: vec![],
-			}),
-			session: Some(SessionConfig {
-				keys: vec![
-					(alice(), to_session_keys(&AuthorityKeyring::Alice)),
-					(bob(), to_session_keys(&AuthorityKeyring::Bob)),
-					(charlie(), to_session_keys(&AuthorityKeyring::Charlie)),
-				]
-			}),
-			staking: Some(StakingConfig {
-				current_era: 0,
-				stakers: vec![
-					(dave(), alice(), 111 * DOLLARS, staking::StakerStatus::Validator),
-					(eve(), bob(), 100 * DOLLARS, staking::StakerStatus::Validator),
-					(ferdie(), charlie(), 100 * DOLLARS, staking::StakerStatus::Validator)
-				],
-				validator_count: 3,
-				minimum_validator_count: 0,
-				offline_slash: Perbill::zero(),
-				session_reward: Perbill::zero(),
-				current_session_reward: 0,
-				offline_slash_grace: 0,
-				invulnerables: vec![alice(), bob(), charlie()],
-			}),
-			democracy: Some(Default::default()),
-			collective_Instance1: Some(Default::default()),
-			collective_Instance2: Some(Default::default()),
-			elections: Some(Default::default()),
-			contracts: Some(ContractsConfig {
-				current_schedule: Default::default(),
-				gas_price: 1 * MILLICENTS,
-			}),
-			sudo: Some(Default::default()),
-			grandpa: Some(GrandpaConfig {
-				authorities: vec![],
-			}),
-		}.build_storage().unwrap());
->>>>>>> f923ae2a
 		ext.changes_trie_storage().insert(0, GENESIS_HASH.into(), Default::default());
 		ext
 	}
