--- conflicted
+++ resolved
@@ -83,13 +83,8 @@
 	// TODO: fix for being charged based on weight now.
 	fn transfer_fee<E: Encode>(extrinsic: &E) -> Balance {
 		<TransactionBaseFee as Get<Balance>>::get() +
-<<<<<<< HEAD
 		<TransactionByteFee as Get<Balance>>::get() *
 		(extrinsic.encode().len() as Balance)
-=======
-			<TransactionByteFee as Get<Balance>>::get() *
-			(extrinsic.encode().len() as Balance)
->>>>>>> 7d964298
 	}
 
 	fn creation_fee() -> Balance {
