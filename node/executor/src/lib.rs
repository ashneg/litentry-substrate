// Copyright 2018-2019 Parity Technologies (UK) Ltd.
// This file is part of Substrate.

// Substrate is free software: you can redistribute it and/or modify
// it under the terms of the GNU General Public License as published by
// the Free Software Foundation, either version 3 of the License, or
// (at your option) any later version.

// Substrate is distributed in the hope that it will be useful,
// but WITHOUT ANY WARRANTY; without even the implied warranty of
// MERCHANTABILITY or FITNESS FOR A PARTICULAR PURPOSE.  See the
// GNU General Public License for more details.

// You should have received a copy of the GNU General Public License
// along with Substrate.  If not, see <http://www.gnu.org/licenses/>.

//! A `CodeExecutor` specialization which uses natively compiled runtime when the wasm to be
//! executed is equivalent to the natively compiled code.

#![cfg_attr(feature = "benchmarks", feature(test))]

#[cfg(feature = "benchmarks")] extern crate test;

pub use substrate_executor::NativeExecutor;
use substrate_executor::native_executor_instance;

// Declare an instance of the native executor named `Executor`. Include the wasm binary as the
// equivalent wasm code.
native_executor_instance!(
	pub Executor,
	node_runtime::api::dispatch,
	node_runtime::native_version,
	node_runtime::WASM_BINARY
);

#[cfg(test)]
mod tests {
	use runtime_io;
	use super::Executor;
	use substrate_executor::{WasmExecutor, NativeExecutionDispatch};
	use parity_codec::{Encode, Decode, Joiner};
	use keyring::{AuthorityKeyring, AccountKeyring};
	use runtime_support::{Hashable, StorageValue, StorageMap, traits::Currency};
	use state_machine::{CodeExecutor, Externalities, TestExternalities as CoreTestExternalities};
	use primitives::{
		twox_128, blake2_256, Blake2Hasher, ChangesTrieConfiguration, NeverNativeValue,
		NativeOrEncoded
	};
	use node_primitives::{Hash, BlockNumber, AccountId};
	use runtime_primitives::traits::{Header as HeaderT, Hash as HashT};
	use runtime_primitives::{generic::Era, ApplyOutcome, ApplyError, ApplyResult, Perbill};
	use runtime_primitives::weights::{IDEAL_TRANSACTIONS_WEIGHT, FeeMultiplier};
	use {balances, contracts, indices, staking, system, timestamp};
	use contracts::ContractAddressFor;
	use system::{EventRecord, Phase};
	use node_runtime::{
<<<<<<< HEAD
		Header, Block, UncheckedExtrinsic, CheckedExtrinsic, Call, Runtime, Balances,
		BuildStorage, GenesisConfig, BalancesConfig, SessionConfig, StakingConfig,
		System, SystemConfig, GrandpaConfig, IndicesConfig, ContractsConfig, Event,
		SessionKeys, CENTS, DOLLARS, MILLICENTS,
=======
		Header, Block, UncheckedExtrinsic, CheckedExtrinsic, Call, Runtime, Balances, BuildStorage,
		GenesisConfig, BalancesConfig, SessionConfig, StakingConfig, System, SystemConfig,
		GrandpaConfig, IndicesConfig, ContractsConfig, Event, SessionKeys, CENTS, DOLLARS, MILLICENTS
>>>>>>> 33609c70
	};
	use wabt;
	use primitives::map;

	/// The wasm runtime code.
	///
	/// `compact` since it is after post-processing with wasm-gc which performs tree-shaking thus
	/// making the binary slimmer. There is a convention to use compact version of the runtime
	/// as canonical. This is why `native_executor_instance` also uses the compact version of the
	/// runtime.
	const COMPACT_CODE: &[u8] = node_runtime::WASM_BINARY;

	/// The wasm runtime binary which hasn't undergone the compacting process.
	///
	/// The idea here is to pass it as the current runtime code to the executor so the executor will
	/// have to execute provided wasm code instead of the native equivalent. This trick is used to
	/// test code paths that differ between native and wasm versions.
	const BLOATY_CODE: &[u8] = node_runtime::WASM_BINARY_BLOATY;

	const GENESIS_HASH: [u8; 32] = [69u8; 32];
	// from weight
	const TX_FEE: u128 = 146;
	// regardless of creation of transfer
	const TRANSFER_FEE: u128 = 1 * CENTS;

	type TestExternalities<H> = CoreTestExternalities<H, u64>;

	fn alice() -> AccountId {
		AccountKeyring::Alice.into()
	}

	fn bob() -> AccountId {
		AccountKeyring::Bob.into()
	}

	fn charlie() -> AccountId {
		AccountKeyring::Charlie.into()
	}

	fn dave() -> AccountId {
		AccountKeyring::Dave.into()
	}

	fn eve() -> AccountId {
		AccountKeyring::Eve.into()
	}

	fn ferdie() -> AccountId {
		AccountKeyring::Ferdie.into()
	}

	fn sign(xt: CheckedExtrinsic) -> UncheckedExtrinsic {
		match xt.signed {
			Some((signed, index)) => {
				let era = Era::mortal(256, 0);
				let payload = (index.into(), xt.function, era, GENESIS_HASH);
				let key = AccountKeyring::from_public(&signed).unwrap();
				let signature = payload.using_encoded(|b| {
					if b.len() > 256 {
						key.sign(&runtime_io::blake2_256(b))
					} else {
						key.sign(b)
					}
				}).into();
				UncheckedExtrinsic {
					signature: Some((indices::address::Address::Id(signed), signature, payload.0, era)),
					function: payload.1,
				}
			}
			None => UncheckedExtrinsic {
				signature: None,
				function: xt.function,
			},
		}
	}

	fn xt() -> UncheckedExtrinsic {
		sign(CheckedExtrinsic {
			signed: Some((alice(), 0)),
			function: Call::Balances(balances::Call::transfer::<Runtime>(bob().into(), 69 * DOLLARS)),
		})
	}

	fn from_block_number(n: u64) -> Header {
		Header::new(n, Default::default(), Default::default(), [69; 32].into(), Default::default())
	}

	fn executor() -> ::substrate_executor::NativeExecutor<Executor> {
		substrate_executor::NativeExecutor::new(None)
	}

	#[test]
	fn panic_execution_with_foreign_code_gives_error() {
		let mut t = TestExternalities::<Blake2Hasher>::new_with_code(BLOATY_CODE, map![
			blake2_256(&<balances::FreeBalance<Runtime>>::key_for(alice())).to_vec() => {
				69_u128.encode()
			},
			twox_128(<balances::TotalIssuance<Runtime>>::key()).to_vec() => {
				69_u128.encode()
			},
			twox_128(<indices::NextEnumSet<Runtime>>::key()).to_vec() => {
				0_u128.encode()
			},
			blake2_256(&<system::BlockHash<Runtime>>::key_for(0)).to_vec() => {
				vec![0u8; 32]
			}
		]);

		let r = executor().call::<_, NeverNativeValue, fn() -> _>(
			&mut t,
			"Core_initialize_block",
			&vec![].and(&from_block_number(1u64)),
			true,
			None,
		).0;
		assert!(r.is_ok());
		let v = executor().call::<_, NeverNativeValue, fn() -> _>(
			&mut t,
			"BlockBuilder_apply_extrinsic",
			&vec![].and(&xt()),
			true,
			None,
		).0.unwrap();
		let r = ApplyResult::decode(&mut &v.as_encoded()[..]).unwrap();
		assert_eq!(r, Err(ApplyError::CantPay));
	}

	#[test]
	fn bad_extrinsic_with_native_equivalent_code_gives_error() {
		let mut t = TestExternalities::<Blake2Hasher>::new_with_code(COMPACT_CODE, map![
			blake2_256(&<balances::FreeBalance<Runtime>>::key_for(alice())).to_vec() => {
				69_u128.encode()
			},
			twox_128(<balances::TotalIssuance<Runtime>>::key()).to_vec() => {
				69_u128.encode()
			},
			twox_128(<indices::NextEnumSet<Runtime>>::key()).to_vec() => {
				0_u128.encode()
			},
			blake2_256(&<system::BlockHash<Runtime>>::key_for(0)).to_vec() => {
				vec![0u8; 32]
			}
		]);

		let r = executor().call::<_, NeverNativeValue, fn() -> _>(
			&mut t,
			"Core_initialize_block",
			&vec![].and(&from_block_number(1u64)),
			true,
			None,
		).0;
		assert!(r.is_ok());
		let v = executor().call::<_, NeverNativeValue, fn() -> _>(
			&mut t,
			"BlockBuilder_apply_extrinsic",
			&vec![].and(&xt()),
			true,
			None,
		).0.unwrap();
		let r = ApplyResult::decode(&mut &v.as_encoded()[..]).unwrap();
		assert_eq!(r, Err(ApplyError::CantPay));
	}

	#[test]
	fn successful_execution_with_native_equivalent_code_gives_ok() {
		let mut t = TestExternalities::<Blake2Hasher>::new_with_code(COMPACT_CODE, map![
			blake2_256(&<balances::FreeBalance<Runtime>>::key_for(alice())).to_vec() => {
				(111 * DOLLARS).encode()
			},
			twox_128(<balances::TotalIssuance<Runtime>>::key()).to_vec() => {
				(111 * DOLLARS).encode()
			},
			twox_128(<indices::NextEnumSet<Runtime>>::key()).to_vec() => vec![0u8; 16],
			blake2_256(&<system::BlockHash<Runtime>>::key_for(0)).to_vec() => vec![0u8; 32]
		]);

		let r = executor().call::<_, NeverNativeValue, fn() -> _>(
			&mut t,
			"Core_initialize_block",
			&vec![].and(&from_block_number(1u64)),
			true,
			None,
		).0;
		assert!(r.is_ok());
		let r = executor().call::<_, NeverNativeValue, fn() -> _>(
			&mut t,
			"BlockBuilder_apply_extrinsic",
			&vec![].and(&xt()),
			true,
			None,
		).0;
		assert!(r.is_ok());

		runtime_io::with_externalities(&mut t, || {
			assert_eq!(Balances::total_balance(&alice()), 42 * DOLLARS - TX_FEE - TRANSFER_FEE);
			assert_eq!(Balances::total_balance(&bob()), 69 * DOLLARS);
		});
	}

	#[test]
	fn successful_execution_with_foreign_code_gives_ok() {
		let mut t = TestExternalities::<Blake2Hasher>::new_with_code(BLOATY_CODE, map![
			blake2_256(&<balances::FreeBalance<Runtime>>::key_for(alice())).to_vec() => {
				(111 * DOLLARS).encode()
			},
			twox_128(<balances::TotalIssuance<Runtime>>::key()).to_vec() => {
				(111 * DOLLARS).encode()
			},
			twox_128(<indices::NextEnumSet<Runtime>>::key()).to_vec() => vec![0u8; 16],
			blake2_256(&<system::BlockHash<Runtime>>::key_for(0)).to_vec() => vec![0u8; 32]
		]);

		let r = executor().call::<_, NeverNativeValue, fn() -> _>(
			&mut t,
			"Core_initialize_block",
			&vec![].and(&from_block_number(1u64)),
			true,
			None,
		).0;
		assert!(r.is_ok());
		let r = executor().call::<_, NeverNativeValue, fn() -> _>(
			&mut t,
			"BlockBuilder_apply_extrinsic",
			&vec![].and(&xt()),
			true,
			None,
		).0;
		assert!(r.is_ok());

		runtime_io::with_externalities(&mut t, || {
			assert_eq!(Balances::total_balance(&alice()), 42 * DOLLARS - TX_FEE - TRANSFER_FEE);
			assert_eq!(Balances::total_balance(&bob()), 69 * DOLLARS);
		});
	}

	fn to_session_keys(ring: &AuthorityKeyring) -> SessionKeys {
		SessionKeys(ring.to_owned().into(), ring.to_owned().into())
	}

<<<<<<< HEAD
	fn new_test_ext(
		code: &[u8],
		support_changes_trie: bool,
	) -> TestExternalities<Blake2Hasher> {
		let three = AccountId::from_raw([3u8; 32]);
=======
	fn new_test_ext(code: &[u8], support_changes_trie: bool) -> TestExternalities<Blake2Hasher> {
>>>>>>> 33609c70
		let mut ext = TestExternalities::new_with_code(code, GenesisConfig {
			aura: Some(Default::default()),
			system: Some(SystemConfig {
				changes_trie_config: if support_changes_trie { Some(ChangesTrieConfiguration {
					digest_interval: 2,
					digest_levels: 2,
				}) } else { None },
				..Default::default()
			}),
			indices: Some(IndicesConfig {
				ids: vec![alice(), bob(), charlie(), dave(), eve(), ferdie()],
			}),
			balances: Some(BalancesConfig {
				balances: vec![
					(alice(), 111 * DOLLARS),
					(bob(), 100 * DOLLARS),
					(charlie(), 100_000_000 * DOLLARS),
					(dave(), 111 * DOLLARS),
					(eve(), 101 * DOLLARS),
					(ferdie(), 100 * DOLLARS),
				],
				vesting: vec![],
			}),
			session: Some(SessionConfig {
				keys: vec![
					(alice(), to_session_keys(&AuthorityKeyring::Alice)),
					(bob(), to_session_keys(&AuthorityKeyring::Bob)),
					(charlie(), to_session_keys(&AuthorityKeyring::Charlie)),
				]
			}),
			staking: Some(StakingConfig {
				current_era: 0,
				stakers: vec![
					(dave(), alice(), 111 * DOLLARS, staking::StakerStatus::Validator),
					(eve(), bob(), 100 * DOLLARS, staking::StakerStatus::Validator),
					(ferdie(), charlie(), 100 * DOLLARS, staking::StakerStatus::Validator)
				],
				validator_count: 3,
				minimum_validator_count: 0,
				offline_slash: Perbill::zero(),
				session_reward: Perbill::zero(),
				current_session_reward: 0,
				offline_slash_grace: 0,
				invulnerables: vec![alice(), bob(), charlie()],
			}),
			democracy: Some(Default::default()),
			council_seats: Some(Default::default()),
			timestamp: Some(Default::default()),
			contracts: Some(ContractsConfig {
				current_schedule: Default::default(),
				gas_price: 1 * MILLICENTS,
			}),
			sudo: Some(Default::default()),
			grandpa: Some(GrandpaConfig {
				authorities: vec![],
			}),
		}.build_storage().unwrap().0);
		ext.changes_trie_storage().insert(0, GENESIS_HASH.into(), Default::default());
		ext
	}

	fn construct_block(
		env: &mut TestExternalities<Blake2Hasher>,
		number: BlockNumber,
		parent_hash: Hash,
		extrinsics: Vec<CheckedExtrinsic>,
	) -> (Vec<u8>, Hash) {
		use trie::ordered_trie_root;

		// sign extrinsics.
		let extrinsics = extrinsics.into_iter().map(sign).collect::<Vec<_>>();

		// calculate the header fields that we can.
		let extrinsics_root = ordered_trie_root::<Blake2Hasher, _, _>(
				extrinsics.iter().map(Encode::encode)
			).to_fixed_bytes()
			.into();

		let header = Header {
			parent_hash,
			number,
			extrinsics_root,
			state_root: Default::default(),
			digest: Default::default(),
		};

		// execute the block to get the real header.
		Executor::new(None).call::<_, NeverNativeValue, fn() -> _>(
			env,
			"Core_initialize_block",
			&header.encode(),
			true,
			None,
		).0.unwrap();

		for i in extrinsics.iter() {
			Executor::new(None).call::<_, NeverNativeValue, fn() -> _>(
				env,
				"BlockBuilder_apply_extrinsic",
				&i.encode(),
				true,
				None,
			).0.unwrap();
		}

		let header = match Executor::new(None).call::<_, NeverNativeValue, fn() -> _>(
			env,
			"BlockBuilder_finalize_block",
			&[0u8;0],
			true,
			None,
		).0.unwrap() {
			NativeOrEncoded::Native(_) => unreachable!(),
			NativeOrEncoded::Encoded(h) => Header::decode(&mut &h[..]).unwrap(),
		};

		let hash = header.blake2_256();
		(Block { header, extrinsics }.encode(), hash.into())
	}

	fn changes_trie_block() -> (Vec<u8>, Hash) {
		construct_block(
			&mut new_test_ext(COMPACT_CODE, true),
			1,
			GENESIS_HASH.into(),
			vec![
				CheckedExtrinsic {
					signed: None,
					function: Call::Timestamp(timestamp::Call::set(42)),
				},
				CheckedExtrinsic {
					signed: Some((alice(), 0)),
					function: Call::Balances(balances::Call::transfer(bob().into(), 69 * DOLLARS)),
				},
			]
		)
	}

	// block 1 and 2 must be created together to ensure transactions are only signed once (since they
	// are not guaranteed to be deterministic) and to ensure that the correct state is propagated
	// from block1's execution to block2 to derive the correct storage_root.
	fn blocks() -> ((Vec<u8>, Hash), (Vec<u8>, Hash)) {
		let mut t = new_test_ext(COMPACT_CODE, false);
		let block1 = construct_block(
			&mut t,
			1,
			GENESIS_HASH.into(),
			vec![
				CheckedExtrinsic {
					signed: None,
					function: Call::Timestamp(timestamp::Call::set(42)),
				},
				CheckedExtrinsic {
					signed: Some((alice(), 0)),
					function: Call::Balances(balances::Call::transfer(bob().into(), 69 * DOLLARS)),
				},
			]
		);
		let block2 = construct_block(
			&mut t,
			2,
			block1.1.clone(),
			vec![
				CheckedExtrinsic {
					signed: None,
					function: Call::Timestamp(timestamp::Call::set(52)),
				},
				CheckedExtrinsic {
					signed: Some((bob(), 0)),
					function: Call::Balances(balances::Call::transfer(alice().into(), 5 * DOLLARS)),
				},
				CheckedExtrinsic {
					signed: Some((alice(), 1)),
					function: Call::Balances(balances::Call::transfer(bob().into(), 15 * DOLLARS)),
				}
			]
		);

		// session change => consensus authorities change => authorities change digest item appears
		let digest = Header::decode(&mut &block2.0[..]).unwrap().digest;
		assert_eq!(digest.logs().len(), 0);
		// assert!(digest.logs()[0].as_consensus().is_some());

		(block1, block2)
	}

	fn block_with_size(time: u64, nonce: u64, size: usize) -> (Vec<u8>, Hash) {
		construct_block(
			&mut new_test_ext(COMPACT_CODE, false),
			1,
			GENESIS_HASH.into(),
			vec![
				CheckedExtrinsic {
					signed: None,
					function: Call::Timestamp(timestamp::Call::set(time)),
				},
				CheckedExtrinsic {
					signed: Some((charlie(), nonce)),
					function: Call::System(system::Call::remark(vec![0; size])),
				}
			]
		)
	}

	#[test]
	fn full_native_block_import_works() {
		let mut t = new_test_ext(COMPACT_CODE, false);

		let (block1, block2) = blocks();

		println!("executing.");
		executor().call::<_, NeverNativeValue, fn() -> _>(
			&mut t,
			"Core_execute_block",
			&block1.0,
			true,
			None,
		).0.unwrap();

		runtime_io::with_externalities(&mut t, || {
			// block1 transfers from alice 69 to bob.
			// -1 is the default fee
			assert_eq!(Balances::total_balance(&alice()), 42 * DOLLARS - TX_FEE - TRANSFER_FEE);
			assert_eq!(Balances::total_balance(&bob()), 169 * DOLLARS);
			let events = vec![
				EventRecord {
					phase: Phase::ApplyExtrinsic(0),
					event: Event::system(system::Event::ExtrinsicSuccess),
					topics: vec![],
				},
				EventRecord {
					phase: Phase::ApplyExtrinsic(1),
					event: Event::balances(balances::RawEvent::Transfer(
						alice().into(),
						bob().into(),
						69 * DOLLARS,
						1 * CENTS
					)),
					topics: vec![],
				},
				EventRecord {
					phase: Phase::ApplyExtrinsic(1),
					event: Event::system(system::Event::ExtrinsicSuccess),
					topics: vec![],
				},
			];
			assert_eq!(System::events(), events);
		});
		executor().call::<_, NeverNativeValue, fn() -> _>(
			&mut t,
			"Core_execute_block",
			&block2.0,
			true,
			None,
		).0.unwrap();

		runtime_io::with_externalities(&mut t, || {
			// bob sends 5, alice sends 15 | bob += 10, alice -= 10
			// 111 - 69 - 10 = 32
			assert_eq!(Balances::total_balance(&alice()), 32 * DOLLARS - 2 * (TX_FEE + TRANSFER_FEE));
			// 100 + 69 + 10 = 179
			assert_eq!(Balances::total_balance(&bob()), 179 * DOLLARS - TX_FEE - TRANSFER_FEE);
			let events = vec![
				EventRecord {
					phase: Phase::ApplyExtrinsic(0),
					event: Event::system(system::Event::ExtrinsicSuccess),
					topics: vec![],
				},
				EventRecord {
					phase: Phase::ApplyExtrinsic(1),
					event: Event::balances(
						balances::RawEvent::Transfer(
							bob().into(),
							alice().into(),
							5 * DOLLARS,
							1 * CENTS,
						)
					),
					topics: vec![],
				},
				EventRecord {
					phase: Phase::ApplyExtrinsic(1),
					event: Event::system(system::Event::ExtrinsicSuccess),
					topics: vec![],
				},
				EventRecord {
					phase: Phase::ApplyExtrinsic(2),
					event: Event::balances(
						balances::RawEvent::Transfer(
							alice().into(),
							bob().into(),
							15 * DOLLARS,
							1 * CENTS,
						)
					),
					topics: vec![],
				},
				EventRecord {
					phase: Phase::ApplyExtrinsic(2),
					event: Event::system(system::Event::ExtrinsicSuccess),
					topics: vec![],
				},
			];
			assert_eq!(System::events(), events);
		});
	}

	#[test]
	fn full_wasm_block_import_works() {
		let mut t = new_test_ext(COMPACT_CODE, false);

		let (block1, block2) = blocks();

		WasmExecutor::new().call(&mut t, 8, COMPACT_CODE, "Core_execute_block", &block1.0).unwrap();

		runtime_io::with_externalities(&mut t, || {
			// block1 transfers from alice 69 to bob.
			assert_eq!(Balances::total_balance(&alice()), 42 * DOLLARS - (TX_FEE + TRANSFER_FEE));
			assert_eq!(Balances::total_balance(&bob()), 169 * DOLLARS);
		});

		WasmExecutor::new().call(&mut t, 8, COMPACT_CODE, "Core_execute_block", &block2.0).unwrap();

		runtime_io::with_externalities(&mut t, || {
			// bob sends 5, alice sends 15 | bob += 10, alice -= 10
			// 111 - 69 - 10 = 32
			assert_eq!(Balances::total_balance(&alice()), 32 * DOLLARS - 2 * (TX_FEE + TRANSFER_FEE));
			// 100 + 69 + 10 = 179
			assert_eq!(Balances::total_balance(&bob()), 179 * DOLLARS - (TX_FEE + TRANSFER_FEE));
		});
	}

	const CODE_TRANSFER: &str = r#"
(module
	;; ext_call(
	;;    callee_ptr: u32,
	;;    callee_len: u32,
	;;    gas: u64,
	;;    value_ptr: u32,
	;;    value_len: u32,
	;;    input_data_ptr: u32,
	;;    input_data_len: u32
	;; ) -> u32
	(import "env" "ext_call" (func $ext_call (param i32 i32 i64 i32 i32 i32 i32) (result i32)))
	(import "env" "ext_scratch_size" (func $ext_scratch_size (result i32)))
	(import "env" "ext_scratch_copy" (func $ext_scratch_copy (param i32 i32 i32)))
	(import "env" "memory" (memory 1 1))
	(func (export "deploy")
	)
	(func (export "call")
		(block $fail
			;; load and check the input data (which is stored in the scratch buffer).
			;; fail if the input size is not != 4
			(br_if $fail
				(i32.ne
					(i32.const 4)
					(call $ext_scratch_size)
				)
			)

			(call $ext_scratch_copy
				(i32.const 0)
				(i32.const 0)
				(i32.const 4)
			)


			(br_if $fail
				(i32.ne
					(i32.load8_u (i32.const 0))
					(i32.const 0)
				)
			)
			(br_if $fail
				(i32.ne
					(i32.load8_u (i32.const 1))
					(i32.const 1)
				)
			)
			(br_if $fail
				(i32.ne
					(i32.load8_u (i32.const 2))
					(i32.const 2)
				)
			)
			(br_if $fail
				(i32.ne
					(i32.load8_u (i32.const 3))
					(i32.const 3)
				)
			)

			(drop
				(call $ext_call
					(i32.const 4)  ;; Pointer to "callee" address.
					(i32.const 32)  ;; Length of "callee" address.
					(i64.const 0)  ;; How much gas to devote for the execution. 0 = all.
					(i32.const 36)  ;; Pointer to the buffer with value to transfer
					(i32.const 16)   ;; Length of the buffer with value to transfer.
					(i32.const 0)   ;; Pointer to input data buffer address
					(i32.const 0)   ;; Length of input data buffer
				)
			)

			(return)
		)
		unreachable
	)
	;; Destination AccountId to transfer the funds.
	;; Represented by H256 (32 bytes long) in little endian.
	(data (i32.const 4)
		"\09\00\00\00\00\00\00\00\00\00\00\00\00\00\00\00\00\00\00\00\00\00\00\00\00\00\00\00\00\00"
		"\00\00\00\00\00\00\00\00\00\00\00\00\00\00\00\00\00\00\00\00\00\00\00\00\00\00\00\00\00\00"
		"\00\00\00\00"
	)
	;; Amount of value to transfer.
	;; Represented by u128 (16 bytes long) in little endian.
	(data (i32.const 36)
		"\06\00\00\00\00\00\00\00\00\00\00\00\00\00\00\00\00\00\00\00\00\00\00\00\00\00\00\00\00\00"
		"\00\00"
	)
)
"#;

	#[test]
	fn deploying_wasm_contract_should_work() {
		let transfer_code = wabt::wat2wasm(CODE_TRANSFER).unwrap();
		let transfer_ch = <Runtime as system::Trait>::Hashing::hash(&transfer_code);

		let addr = <Runtime as contracts::Trait>::DetermineContractAddress::contract_address_for(
			&transfer_ch,
			&[],
			&charlie(),
		);

		let b = construct_block(
			&mut new_test_ext(COMPACT_CODE, false),
			1,
			GENESIS_HASH.into(),
			vec![
				CheckedExtrinsic {
					signed: None,
					function: Call::Timestamp(timestamp::Call::set(42)),
				},
				CheckedExtrinsic {
					signed: Some((charlie(), 0)),
					function: Call::Contracts(
						contracts::Call::put_code::<Runtime>(10_000, transfer_code)
					),
				},
				CheckedExtrinsic {
					signed: Some((charlie(), 1)),
					function: Call::Contracts(
						contracts::Call::create::<Runtime>(1 * DOLLARS, 10_000, transfer_ch, Vec::new())
					),
				},
				CheckedExtrinsic {
					signed: Some((charlie(), 2)),
					function: Call::Contracts(
						contracts::Call::call::<Runtime>(
							indices::address::Address::Id(addr.clone()),
							10,
							10_000,
							vec![0x00, 0x01, 0x02, 0x03]
						)
					),
				},
			]
		);

		let mut t = new_test_ext(COMPACT_CODE, false);

		WasmExecutor::new().call(&mut t, 8, COMPACT_CODE,"Core_execute_block", &b.0).unwrap();

		runtime_io::with_externalities(&mut t, || {
			// Verify that the contract constructor worked well and code of TRANSFER contract is actually deployed.
			assert_eq!(
				&contracts::ContractInfoOf::<Runtime>::get(addr)
					.and_then(|c| c.get_alive())
					.unwrap()
					.code_hash,
				&transfer_ch
			);
		});
	}

	#[test]
	fn wasm_big_block_import_fails() {
		let mut t = new_test_ext(COMPACT_CODE, false);

		assert!(
			WasmExecutor::new().call(
				&mut t,
				4,
				COMPACT_CODE,
				"Core_execute_block",
				&block_with_size(42, 0, 120_000).0
			).is_err()
		);
	}

	#[test]
	fn native_big_block_import_succeeds() {
		let mut t = new_test_ext(COMPACT_CODE, false);

		Executor::new(None).call::<_, NeverNativeValue, fn() -> _>(
			&mut t,
			"Core_execute_block",
			&block_with_size(42, 0, 120_000).0,
			true,
			None,
		).0.unwrap();
	}

	#[test]
	fn native_big_block_import_fails_on_fallback() {
		let mut t = new_test_ext(COMPACT_CODE, false);

		assert!(
			Executor::new(None).call::<_, NeverNativeValue, fn() -> _>(
				&mut t,
				"Core_execute_block",
				&block_with_size(42, 0, 120_000).0,
				false,
				None,
			).0.is_err()
		);
	}

	#[test]
	fn panic_execution_gives_error() {
		let mut t = TestExternalities::<Blake2Hasher>::new_with_code(BLOATY_CODE, map![
			blake2_256(&<balances::FreeBalance<Runtime>>::key_for(alice())).to_vec() => {
				0_u128.encode()
			},
			twox_128(<balances::TotalIssuance<Runtime>>::key()).to_vec() => {
				0_u128.encode()
			},
			twox_128(<indices::NextEnumSet<Runtime>>::key()).to_vec() => vec![0u8; 16],
			blake2_256(&<system::BlockHash<Runtime>>::key_for(0)).to_vec() => vec![0u8; 32]
		]);

		let r = WasmExecutor::new()
			.call(&mut t, 8, COMPACT_CODE, "Core_initialize_block", &vec![].and(&from_block_number(1u64)));
		assert!(r.is_ok());
		let r = WasmExecutor::new()
			.call(&mut t, 8, COMPACT_CODE, "BlockBuilder_apply_extrinsic", &vec![].and(&xt())).unwrap();
		let r = ApplyResult::decode(&mut &r[..]).unwrap();
		assert_eq!(r, Err(ApplyError::CantPay));
	}

	#[test]
	fn successful_execution_gives_ok() {
		let mut t = TestExternalities::<Blake2Hasher>::new_with_code(COMPACT_CODE, map![
			blake2_256(&<balances::FreeBalance<Runtime>>::key_for(alice())).to_vec() => {
				(111 * DOLLARS).encode()
			},
			twox_128(<balances::TotalIssuance<Runtime>>::key()).to_vec() => {
				(111 * DOLLARS).encode()
			},
			twox_128(<indices::NextEnumSet<Runtime>>::key()).to_vec() => vec![0u8; 16],
			blake2_256(&<system::BlockHash<Runtime>>::key_for(0)).to_vec() => vec![0u8; 32]
		]);

		let r = WasmExecutor::new()
			.call(&mut t, 8, COMPACT_CODE, "Core_initialize_block", &vec![].and(&from_block_number(1u64)));
		assert!(r.is_ok());
		let r = WasmExecutor::new()
			.call(&mut t, 8, COMPACT_CODE, "BlockBuilder_apply_extrinsic", &vec![].and(&xt())).unwrap();
		let r = ApplyResult::decode(&mut &r[..]).unwrap();
		assert_eq!(r, Ok(ApplyOutcome::Success));

		runtime_io::with_externalities(&mut t, || {
			assert_eq!(Balances::total_balance(&alice()), 42 * DOLLARS - TX_FEE - TRANSFER_FEE);
			assert_eq!(Balances::total_balance(&bob()), 69 * DOLLARS);
		});
	}

	#[test]
	fn full_native_block_import_works_with_changes_trie() {
		let block1 = changes_trie_block();
		let block_data = block1.0;
		let block = Block::decode(&mut &block_data[..]).unwrap();

		let mut t = new_test_ext(COMPACT_CODE, true);
		Executor::new(None).call::<_, NeverNativeValue, fn() -> _>(
			&mut t,
			"Core_execute_block",
			&block.encode(),
			true,
			None,
		).0.unwrap();

		assert!(t.storage_changes_root(GENESIS_HASH.into()).unwrap().is_some());
	}

	#[test]
	fn full_wasm_block_import_works_with_changes_trie() {
		let block1 = changes_trie_block();

		let mut t = new_test_ext(COMPACT_CODE, true);
		WasmExecutor::new().call(&mut t, 8, COMPACT_CODE, "Core_execute_block", &block1.0).unwrap();

		assert!(t.storage_changes_root(GENESIS_HASH.into()).unwrap().is_some());
	}

	#[test]
	fn should_import_block_with_test_client() {
		use test_client::{ClientExt, TestClientBuilder, consensus::BlockOrigin};

		let client = TestClientBuilder::default()
			.build_with_native_executor::<Block, node_runtime::RuntimeApi, _>(executor())
			.0;

		let block1 = changes_trie_block();
		let block_data = block1.0;
		let block = Block::decode(&mut &block_data[..]).unwrap();

		client.import(BlockOrigin::Own, block).unwrap();
	}


	#[test]
	fn fee_multiplier_increases_on_big_block() {
		let mut t = new_test_ext(COMPACT_CODE, false);

		let mut prev_multiplier = FeeMultiplier::default();

		runtime_io::with_externalities(&mut t, || {
			assert_eq!(System::next_fee_multiplier(), prev_multiplier);
		});

		let mut tt = new_test_ext(COMPACT_CODE, false);
		let block1 = construct_block(
			&mut tt,
			1,
			GENESIS_HASH.into(),
			vec![
				CheckedExtrinsic {
				signed: None,
				function: Call::Timestamp(timestamp::Call::set(42)),
				},
				CheckedExtrinsic {
					signed: Some((charlie(), 0)),
					function: Call::System(system::Call::remark(vec![0; (IDEAL_TRANSACTIONS_WEIGHT*2) as usize])),
				}
			]
		);
		let block2 = construct_block(
			&mut tt,
			2,
			block1.1.clone(),
			vec![
				CheckedExtrinsic {
				signed: None,
				function: Call::Timestamp(timestamp::Call::set(52)),
				},
				CheckedExtrinsic {
					signed: Some((charlie(), 1)),
					function: Call::System(system::Call::remark(vec![0; (IDEAL_TRANSACTIONS_WEIGHT*2) as usize])),
				}
			]
		);

		// execute a big block.
		executor().call::<_, NeverNativeValue, fn() -> _>(
			&mut t,
			"Core_execute_block",
			&block1.0,
			true,
			None,
		).0.unwrap();

		// fee multiplier is increased for next block.
		runtime_io::with_externalities(&mut t, || {
			let fm = System::next_fee_multiplier();
			println!("After a big block: {:?} -> {:?}", prev_multiplier, fm);
			assert!(fm > prev_multiplier);
			prev_multiplier = fm;
		});

		// execute a big block.
		executor().call::<_, NeverNativeValue, fn() -> _>(
			&mut t,
			"Core_execute_block",
			&block2.0,
			true,
			None,
		).0.unwrap();

		// fee multiplier is increased for next block.
		runtime_io::with_externalities(&mut t, || {
			let fm = System::next_fee_multiplier();
			println!("After a big block: {:?} -> {:?}", prev_multiplier, fm);
			assert!(fm > prev_multiplier);
		});
	}

	#[test]
	fn fee_multiplier_decreases_on_small_block() {
		let mut t = new_test_ext(COMPACT_CODE, false);

		let mut prev_multiplier = FeeMultiplier::default();

		runtime_io::with_externalities(&mut t, || {
			assert_eq!(System::next_fee_multiplier(), prev_multiplier);
		});

		let mut tt = new_test_ext(COMPACT_CODE, false);
		let block1 = construct_block(
			&mut tt,
			1,
			GENESIS_HASH.into(),
			vec![
				CheckedExtrinsic {
				signed: None,
				function: Call::Timestamp(timestamp::Call::set(42)),
				},
				CheckedExtrinsic {
					signed: Some((charlie(), 0)),
					function: Call::System(system::Call::remark(vec![0; 120])),
				}
			]
		);
		let block2 = construct_block(
			&mut tt,
			2,
			block1.1.clone(),
			vec![
				CheckedExtrinsic {
				signed: None,
				function: Call::Timestamp(timestamp::Call::set(52)),
				},
				CheckedExtrinsic {
					signed: Some((charlie(), 1)),
					function: Call::System(system::Call::remark(vec![0; 120])),
				}
			]
		);

		// execute a big block.
		executor().call::<_, NeverNativeValue, fn() -> _>(
			&mut t,
			"Core_execute_block",
			&block1.0,
			true,
			None,
		).0.unwrap();

		// fee multiplier is increased for next block.
		runtime_io::with_externalities(&mut t, || {
			let fm = System::next_fee_multiplier();
			println!("After a small block: {:?} -> {:?}", prev_multiplier, fm);
			assert!(fm < prev_multiplier);
			prev_multiplier = fm;
		});

		// execute a big block.
		executor().call::<_, NeverNativeValue, fn() -> _>(
			&mut t,
			"Core_execute_block",
			&block2.0,
			true,
			None,
		).0.unwrap();

		// fee multiplier is increased for next block.
		runtime_io::with_externalities(&mut t, || {
			let fm = System::next_fee_multiplier();
			println!("After a small block: {:?} -> {:?}", prev_multiplier, fm);
			assert!(fm < prev_multiplier);
		});
	}

	#[cfg(feature = "benchmarks")]
	mod benches {
		use super::*;
		use test::Bencher;

		#[bench]
		fn wasm_execute_block(b: &mut Bencher) {
			let (block1, block2) = blocks();

			b.iter(|| {
				let mut t = new_test_ext(COMPACT_CODE, false);
				WasmExecutor::new().call(&mut t, "Core_execute_block", &block1.0).unwrap();
				WasmExecutor::new().call(&mut t, "Core_execute_block", &block2.0).unwrap();
			});
		}
	}
}<|MERGE_RESOLUTION|>--- conflicted
+++ resolved
@@ -54,16 +54,9 @@
 	use contracts::ContractAddressFor;
 	use system::{EventRecord, Phase};
 	use node_runtime::{
-<<<<<<< HEAD
-		Header, Block, UncheckedExtrinsic, CheckedExtrinsic, Call, Runtime, Balances,
-		BuildStorage, GenesisConfig, BalancesConfig, SessionConfig, StakingConfig,
-		System, SystemConfig, GrandpaConfig, IndicesConfig, ContractsConfig, Event,
-		SessionKeys, CENTS, DOLLARS, MILLICENTS,
-=======
 		Header, Block, UncheckedExtrinsic, CheckedExtrinsic, Call, Runtime, Balances, BuildStorage,
 		GenesisConfig, BalancesConfig, SessionConfig, StakingConfig, System, SystemConfig,
 		GrandpaConfig, IndicesConfig, ContractsConfig, Event, SessionKeys, CENTS, DOLLARS, MILLICENTS
->>>>>>> 33609c70
 	};
 	use wabt;
 	use primitives::map;
@@ -303,15 +296,7 @@
 		SessionKeys(ring.to_owned().into(), ring.to_owned().into())
 	}
 
-<<<<<<< HEAD
-	fn new_test_ext(
-		code: &[u8],
-		support_changes_trie: bool,
-	) -> TestExternalities<Blake2Hasher> {
-		let three = AccountId::from_raw([3u8; 32]);
-=======
 	fn new_test_ext(code: &[u8], support_changes_trie: bool) -> TestExternalities<Blake2Hasher> {
->>>>>>> 33609c70
 		let mut ext = TestExternalities::new_with_code(code, GenesisConfig {
 			aura: Some(Default::default()),
 			system: Some(SystemConfig {
