// Copyright 2018-2019 Parity Technologies (UK) Ltd.
// This file is part of Substrate.

// Substrate is free software: you can redistribute it and/or modify
// it under the terms of the GNU General Public License as published by
// the Free Software Foundation, either version 3 of the License, or
// (at your option) any later version.

// Substrate is distributed in the hope that it will be useful,
// but WITHOUT ANY WARRANTY; without even the implied warranty of
// MERCHANTABILITY or FITNESS FOR A PARTICULAR PURPOSE.  See the
// GNU General Public License for more details.

// You should have received a copy of the GNU General Public License
// along with Substrate.  If not, see <http://www.gnu.org/licenses/>.

//! The Substrate runtime. This can be compiled with ``#[no_std]`, ready for Wasm.

#![cfg_attr(not(feature = "std"), no_std)]
// `construct_runtime!` does a lot of recursion and requires us to increase the limit to 256.
#![recursion_limit="256"]

use rstd::prelude::*;
use support::{construct_runtime, parameter_types};
use substrate_primitives::u32_trait::{_1, _2, _3, _4};
use node_primitives::{
	AccountId, AccountIndex, Balance, BlockNumber, Hash, Index, Signature, AuraId
};
use grandpa::fg_primitives::{self, ScheduledChange};
use client::{
	block_builder::api::{self as block_builder_api, InherentData, CheckInherentsResult},
	runtime_api as client_api, impl_runtime_apis
};
use runtime_primitives::{ApplyResult, generic, create_runtime_str};
use runtime_primitives::transaction_validity::TransactionValidity;
use runtime_primitives::traits::{
<<<<<<< HEAD
	BlakeTwo256, Block as BlockT, DigestFor, NumberFor, StaticLookup, AuthorityIdFor,
=======
	BlakeTwo256, Block as BlockT, DigestFor, NumberFor, StaticLookup, Convert,
>>>>>>> e63598b6
};
use version::RuntimeVersion;
use council::{motions as council_motions};
#[cfg(feature = "std")]
use council::seats as council_seats;
#[cfg(any(feature = "std", test))]
use version::NativeVersion;
use substrate_primitives::OpaqueMetadata;
use grandpa::{AuthorityId as GrandpaId, AuthorityWeight as GrandpaWeight};

#[cfg(any(feature = "std", test))]
pub use runtime_primitives::BuildStorage;
pub use timestamp::Call as TimestampCall;
pub use balances::Call as BalancesCall;
pub use runtime_primitives::{Permill, Perbill, impl_opaque_keys};
pub use support::StorageValue;
pub use staking::StakerStatus;

/// Implementations for `Convert` and other helper structs passed into runtime modules as associated
/// types.
pub mod impls;
use impls::{CurrencyToVoteHandler, WeightToFeeHandler};

/// Runtime version.
pub const VERSION: RuntimeVersion = RuntimeVersion {
	spec_name: create_runtime_str!("node"),
	impl_name: create_runtime_str!("substrate-node"),
	authoring_version: 10,
	spec_version: 99,
	impl_version: 106,
	apis: RUNTIME_API_VERSIONS,
};

/// Native version.
#[cfg(any(feature = "std", test))]
pub fn native_version() -> NativeVersion {
	NativeVersion {
		runtime_version: VERSION,
		can_author_with: Default::default(),
	}
}

impl system::Trait for Runtime {
	type Origin = Origin;
	type Index = Index;
	type BlockNumber = BlockNumber;
	type Hash = Hash;
	type Hashing = BlakeTwo256;
	type AccountId = AccountId;
	type Lookup = Indices;
	type Header = generic::Header<BlockNumber, BlakeTwo256>;
	type Event = Event;
}

impl aura::Trait for Runtime {
	type HandleReport = aura::StakingSlasher<Runtime>;
	type AuthorityId = AuraId;
}

impl indices::Trait for Runtime {
	type AccountIndex = AccountIndex;
	type IsDeadAccount = Balances;
	type ResolveHint = indices::SimpleResolveHint<Self::AccountId, Self::AccountIndex>;
	type Event = Event;
}

impl balances::Trait for Runtime {
	type Balance = Balance;
<<<<<<< HEAD
	type WeightToFee = WeightToFeeHandler;
	type OnFreeBalanceZero = ((Staking, Contract), Session);
=======
	type OnFreeBalanceZero = ((Staking, Contracts), Session);
>>>>>>> e63598b6
	type OnNewAccount = Indices;
	type Event = Event;
	type TransactionPayment = ();
	type DustRemoval = ();
	type TransferPayment = ();
}

impl timestamp::Trait for Runtime {
	type Moment = u64;
	type OnTimestampSet = Aura;
}

parameter_types! {
	pub const Period: BlockNumber = 10 * MINUTES;
	pub const Offset: BlockNumber = 0;
}

type SessionHandlers = (Grandpa, Aura);
impl_opaque_keys! {
	pub struct SessionKeys(grandpa::AuthorityId, AuraId);
}

// NOTE: `SessionHandler` and `SessionKeys` are co-dependent: One key will be used for each handler.
// The number and order of items in `SessionHandler` *MUST* be the same number and order of keys in
// `SessionKeys`.
// TODO: Introduce some structure to tie these together to make it a bit less of a footgun. This
// should be easy, since OneSessionHandler trait provides the `Key` as an associated type. #2858

impl session::Trait for Runtime {
	type OnSessionEnding = Staking;
	type SessionHandler = SessionHandlers;
	type ShouldEndSession = session::PeriodicSessions<Period, Offset>;
	type Event = Event;
	type Keys = SessionKeys;
}

parameter_types! {
	pub const SessionsPerEra: session::SessionIndex = 6;
	pub const BondingDuration: staking::EraIndex = 24 * 28;
}

impl staking::Trait for Runtime {
	type Currency = Balances;
	type CurrencyToVote = CurrencyToVoteHandler;
	type OnRewardMinted = Treasury;
	type Event = Event;
	type Slash = ();
	type Reward = ();
	type SessionsPerEra = SessionsPerEra;
	type BondingDuration = BondingDuration;
}

const MINUTES: BlockNumber = 6;
const BUCKS: Balance = 1_000_000_000_000;

parameter_types! {
	pub const LaunchPeriod: BlockNumber = 28 * 24 * 60 * MINUTES;
	pub const VotingPeriod: BlockNumber = 28 * 24 * 60 * MINUTES;
	pub const EmergencyVotingPeriod: BlockNumber = 3 * 24 * 60 * MINUTES;
	pub const MinimumDeposit: Balance = 100 * BUCKS;
	pub const EnactmentPeriod: BlockNumber = 30 * 24 * 60 * MINUTES;
	pub const CooloffPeriod: BlockNumber = 30 * 24 * 60 * MINUTES;
}

impl democracy::Trait for Runtime {
	type Proposal = Call;
	type Event = Event;
	type Currency = Balances;
	type EnactmentPeriod = EnactmentPeriod;
	type LaunchPeriod = LaunchPeriod;
	type VotingPeriod = VotingPeriod;
	type EmergencyVotingPeriod = EmergencyVotingPeriod;
	type MinimumDeposit = MinimumDeposit;
	type ExternalOrigin = council_motions::EnsureProportionAtLeast<_1, _2, AccountId>;
	type ExternalMajorityOrigin = council_motions::EnsureProportionAtLeast<_2, _3, AccountId>;
	type EmergencyOrigin = council_motions::EnsureProportionAtLeast<_1, _1, AccountId>;
	type CancellationOrigin = council_motions::EnsureProportionAtLeast<_2, _3, AccountId>;
	type VetoOrigin = council_motions::EnsureMember<AccountId>;
	type CooloffPeriod = CooloffPeriod;
}

impl council::Trait for Runtime {
	type Event = Event;
	type BadPresentation = ();
	type BadReaper = ();
	type BadVoterIndex = ();
	type LoserCandidate = ();
	type OnMembersChanged = CouncilMotions;
}

impl council::motions::Trait for Runtime {
	type Origin = Origin;
	type Proposal = Call;
	type Event = Event;
}

impl treasury::Trait for Runtime {
	type Currency = Balances;
	type ApproveOrigin = council_motions::EnsureMembers<_4, AccountId>;
	type RejectOrigin = council_motions::EnsureMembers<_2, AccountId>;
	type Event = Event;
	type MintedForSpending = ();
	type ProposalRejection = ();
}

impl contracts::Trait for Runtime {
	type Currency = Balances;
	type Call = Call;
	type Event = Event;
	type DetermineContractAddress = contracts::SimpleAddressDeterminator<Runtime>;
	type ComputeDispatchFee = contracts::DefaultDispatchFeeComputor<Runtime>;
	type TrieIdGenerator = contracts::TrieIdFromParentCounter<Runtime>;
	type GasPayment = ();
}

impl sudo::Trait for Runtime {
	type Event = Event;
	type Proposal = Call;
}

impl grandpa::Trait for Runtime {
	type Event = Event;
}

impl finality_tracker::Trait for Runtime {
	type OnFinalizationStalled = Grandpa;
}

construct_runtime!(
	pub enum Runtime where
		Block = Block,
		NodeBlock = node_primitives::Block,
		UncheckedExtrinsic = UncheckedExtrinsic
	{
		System: system::{Module, Call, Storage, Config, Event},
		Aura: aura::{Module, Config<T>, Inherent(Timestamp)},
		Timestamp: timestamp::{Module, Call, Storage, Config<T>, Inherent},
		Indices: indices,
		Balances: balances,
		Session: session::{Module, Call, Storage, Event, Config<T>},
		Staking: staking::{default, OfflineWorker},
		Democracy: democracy::{Module, Call, Storage, Config, Event<T>},
		Council: council::{Module, Call, Storage, Event<T>},
		CouncilMotions: council_motions::{Module, Call, Storage, Event<T>, Origin<T>},
		CouncilSeats: council_seats::{Config<T>},
		FinalityTracker: finality_tracker::{Module, Call, Inherent},
		Grandpa: grandpa::{Module, Call, Storage, Config, Event},
		Treasury: treasury,
		Contracts: contracts,
		Sudo: sudo,
	}
);

/// The address format for describing accounts.
pub type Address = <Indices as StaticLookup>::Source;
/// Block header type as expected by this runtime.
pub type Header = generic::Header<BlockNumber, BlakeTwo256>;
/// Block type as expected by this runtime.
pub type Block = generic::Block<Header, UncheckedExtrinsic>;
/// A Block signed with a Justification
pub type SignedBlock = generic::SignedBlock<Block>;
/// BlockId type as expected by this runtime.
pub type BlockId = generic::BlockId<Block>;
/// Unchecked extrinsic type as expected by this runtime.
pub type UncheckedExtrinsic = generic::UncheckedMortalCompactExtrinsic<Address, Index, Call, Signature>;
/// Extrinsic type that has already been checked.
pub type CheckedExtrinsic = generic::CheckedExtrinsic<AccountId, Index, Call>;
/// Executive: handles dispatch to the various modules.
pub type Executive = executive::Executive<Runtime, Block, system::ChainContext<Runtime>, Balances, Runtime, AllModules>;

impl_runtime_apis! {
	impl client_api::Core<Block> for Runtime {
		fn version() -> RuntimeVersion {
			VERSION
		}

		fn execute_block(block: Block) {
			Executive::execute_block(block)
		}

		fn initialize_block(header: &<Block as BlockT>::Header) {
			Executive::initialize_block(header)
		}
	}

	impl client_api::Metadata<Block> for Runtime {
		fn metadata() -> OpaqueMetadata {
			Runtime::metadata().into()
		}
	}

	impl block_builder_api::BlockBuilder<Block> for Runtime {
		fn apply_extrinsic(extrinsic: <Block as BlockT>::Extrinsic) -> ApplyResult {
			Executive::apply_extrinsic(extrinsic)
		}

		fn finalize_block() -> <Block as BlockT>::Header {
			Executive::finalize_block()
		}

		fn inherent_extrinsics(data: InherentData) -> Vec<<Block as BlockT>::Extrinsic> {
			data.create_extrinsics()
		}

		fn check_inherents(block: Block, data: InherentData) -> CheckInherentsResult {
			data.check_extrinsics(&block)
		}

		fn random_seed() -> <Block as BlockT>::Hash {
			System::random_seed()
		}
	}

	impl client_api::TaggedTransactionQueue<Block> for Runtime {
		fn validate_transaction(tx: <Block as BlockT>::Extrinsic) -> TransactionValidity {
			Executive::validate_transaction(tx)
		}
	}

	impl offchain_primitives::OffchainWorkerApi<Block> for Runtime {
		fn offchain_worker(number: NumberFor<Block>) {
			Executive::offchain_worker(number)
		}
	}

	impl fg_primitives::GrandpaApi<Block> for Runtime {
		fn grandpa_pending_change(digest: &DigestFor<Block>)
			-> Option<ScheduledChange<NumberFor<Block>>>
		{
			Grandpa::pending_change(digest)
		}

		fn grandpa_forced_change(digest: &DigestFor<Block>)
			-> Option<(NumberFor<Block>, ScheduledChange<NumberFor<Block>>)>
		{
			Grandpa::forced_change(digest)
		}

		fn grandpa_authorities() -> Vec<(GrandpaId, GrandpaWeight)> {
			Grandpa::grandpa_authorities()
		}
	}

	impl consensus_aura::AuraApi<Block, AuraId> for Runtime {
		fn slot_duration() -> u64 {
			Aura::slot_duration()
		}
		fn authorities() -> Vec<AuraId> {
			Aura::authorities()
		}
	}
}<|MERGE_RESOLUTION|>--- conflicted
+++ resolved
@@ -34,11 +34,7 @@
 use runtime_primitives::{ApplyResult, generic, create_runtime_str};
 use runtime_primitives::transaction_validity::TransactionValidity;
 use runtime_primitives::traits::{
-<<<<<<< HEAD
-	BlakeTwo256, Block as BlockT, DigestFor, NumberFor, StaticLookup, AuthorityIdFor,
-=======
-	BlakeTwo256, Block as BlockT, DigestFor, NumberFor, StaticLookup, Convert,
->>>>>>> e63598b6
+	BlakeTwo256, Block as BlockT, DigestFor, NumberFor, StaticLookup,
 };
 use version::RuntimeVersion;
 use council::{motions as council_motions};
@@ -107,12 +103,8 @@
 
 impl balances::Trait for Runtime {
 	type Balance = Balance;
-<<<<<<< HEAD
 	type WeightToFee = WeightToFeeHandler;
-	type OnFreeBalanceZero = ((Staking, Contract), Session);
-=======
 	type OnFreeBalanceZero = ((Staking, Contracts), Session);
->>>>>>> e63598b6
 	type OnNewAccount = Indices;
 	type Event = Event;
 	type TransactionPayment = ();
