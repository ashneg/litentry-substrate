// Copyright 2018-2019 Parity Technologies (UK) Ltd.
// This file is part of Substrate.

// Substrate is free software: you can redistribute it and/or modify
// it under the terms of the GNU General Public License as published by
// the Free Software Foundation, either version 3 of the License, or
// (at your option) any later version.

// Substrate is distributed in the hope that it will be useful,
// but WITHOUT ANY WARRANTY; without even the implied warranty of
// MERCHANTABILITY or FITNESS FOR A PARTICULAR PURPOSE.  See the
// GNU General Public License for more details.

// You should have received a copy of the GNU General Public License
// along with Substrate.  If not, see <http://www.gnu.org/licenses/>.

//! The Substrate runtime. This can be compiled with ``#[no_std]`, ready for Wasm.

#![cfg_attr(not(feature = "std"), no_std)]
// `construct_runtime!` does a lot of recursion and requires us to increase the limit to 256.
#![recursion_limit="256"]

use rstd::prelude::*;
use support::{
	construct_runtime, parameter_types, traits::{SplitTwoWays, Currency, OnUnbalanced}
};
use substrate_primitives::u32_trait::{_1, _2, _3, _4};
use node_primitives::{
	AccountId, AccountIndex, AuraId, Balance, BlockNumber, Hash, Index,
	Moment, Signature,
};
use grandpa::fg_primitives::{self, ScheduledChange};
use client::{
	block_builder::api::{self as block_builder_api, InherentData, CheckInherentsResult},
	runtime_api as client_api, impl_runtime_apis
};
use runtime_primitives::{ApplyResult, impl_opaque_keys, generic, create_runtime_str, key_types};
use runtime_primitives::transaction_validity::TransactionValidity;
use runtime_primitives::weights::Weight;
use runtime_primitives::traits::{
	BlakeTwo256, Block as BlockT, DigestFor, NumberFor, StaticLookup, Convert,
};
use version::RuntimeVersion;
use elections::VoteIndex;
#[cfg(any(feature = "std", test))]
use version::NativeVersion;
use substrate_primitives::OpaqueMetadata;
use grandpa::{AuthorityId as GrandpaId, AuthorityWeight as GrandpaWeight};
use finality_tracker::{DEFAULT_REPORT_LATENCY, DEFAULT_WINDOW_SIZE};

#[cfg(any(feature = "std", test))]
pub use runtime_primitives::BuildStorage;
pub use timestamp::Call as TimestampCall;
pub use balances::Call as BalancesCall;
pub use contracts::Gas;
pub use runtime_primitives::{Permill, Perbill};
pub use support::StorageValue;
pub use staking::StakerStatus;

// Make the WASM binary available.
#[cfg(feature = "std")]
include!(concat!(env!("OUT_DIR"), "/wasm_binary.rs"));

/// Runtime version.
pub const VERSION: RuntimeVersion = RuntimeVersion {
	spec_name: create_runtime_str!("node"),
	impl_name: create_runtime_str!("substrate-node"),
	authoring_version: 10,
	// Per convention: if the runtime behavior changes, increment spec_version
	// and set impl_version to equal spec_version. If only runtime
	// implementation changes and behavior does not, then leave spec_version as
	// is and increment impl_version.
	spec_version: 109,
	impl_version: 110,
	apis: RUNTIME_API_VERSIONS,
};

/// Native version.
#[cfg(any(feature = "std", test))]
pub fn native_version() -> NativeVersion {
	NativeVersion {
		runtime_version: VERSION,
		can_author_with: Default::default(),
	}
}

pub const MILLICENTS: Balance = 1_000_000_000;
pub const CENTS: Balance = 1_000 * MILLICENTS;    // assume this is worth about a cent.
pub const DOLLARS: Balance = 100 * CENTS;

type NegativeImbalance = <Balances as Currency<AccountId>>::NegativeImbalance;

pub struct Author;

impl OnUnbalanced<NegativeImbalance> for Author {
	fn on_unbalanced(amount: NegativeImbalance) {
		Balances::resolve_creating(&Authorship::author(), amount);
	}
}

pub type DealWithFees = SplitTwoWays<
	Balance,
	NegativeImbalance,
	_4, Treasury,   // 4 parts (80%) goes to the treasury.
	_1, Author,     // 1 part (20%) goes to the block author.
>;

pub const SECS_PER_BLOCK: Moment = 6;
pub const MINUTES: Moment = 60 / SECS_PER_BLOCK;
pub const HOURS: Moment = MINUTES * 60;
pub const DAYS: Moment = HOURS * 24;

parameter_types! {
	pub const BlockHashCount: BlockNumber = 250;
	pub const MaximumBlockWeight: Weight = 4 * 1024 * 1024;
}

impl system::Trait for Runtime {
	type Origin = Origin;
	type Index = Index;
	type BlockNumber = BlockNumber;
	type Hash = Hash;
	type Hashing = BlakeTwo256;
	type AccountId = AccountId;
	type Lookup = Indices;
	type Header = generic::Header<BlockNumber, BlakeTwo256>;
	type Event = Event;
	type BlockHashCount = BlockHashCount;
	type MaximumBlockWeight = MaximumBlockWeight;
}

impl aura::Trait for Runtime {
	type HandleReport = aura::StakingSlasher<Runtime>;
	type AuthorityId = AuraId;
}

impl indices::Trait for Runtime {
	type AccountIndex = AccountIndex;
	type IsDeadAccount = Balances;
	type ResolveHint = indices::SimpleResolveHint<Self::AccountId, Self::AccountIndex>;
	type Event = Event;
}

parameter_types! {
	pub const ExistentialDeposit: Balance = 1 * DOLLARS;
	pub const TransferFee: Balance = 1 * CENTS;
	pub const CreationFee: Balance = 1 * CENTS;
	pub const TransactionBaseFee: Balance = 1 * CENTS;
	pub const TransactionByteFee: Balance = 10 * MILLICENTS;
}

impl balances::Trait for Runtime {
	type Balance = Balance;
	type OnFreeBalanceZero = ((Staking, Contracts), Session);
	type OnNewAccount = Indices;
	type Event = Event;
	type TransactionPayment = DealWithFees;
	type DustRemoval = ();
	type TransferPayment = ();
	type ExistentialDeposit = ExistentialDeposit;
	type TransferFee = TransferFee;
	type CreationFee = CreationFee;
	type TransactionBaseFee = TransactionBaseFee;
	type TransactionByteFee = TransactionByteFee;
}

impl timestamp::Trait for Runtime {
	type Moment = Moment;
	type OnTimestampSet = Aura;
}

parameter_types! {
	pub const UncleGenerations: u64 = 0;
}

// TODO: #2986 implement this properly
impl authorship::Trait for Runtime {
	type FindAuthor = ();
	type UncleGenerations = UncleGenerations;
	type FilterUncle = ();
	type EventHandler = ();
}

parameter_types! {
	pub const Period: BlockNumber = 10 * MINUTES;
	pub const Offset: BlockNumber = 0;
}

type SessionHandlers = (Grandpa, Aura);

impl_opaque_keys! {
	pub struct SessionKeys {
		#[id(key_types::ED25519)]
		pub ed25519: GrandpaId,
	}
}

// NOTE: `SessionHandler` and `SessionKeys` are co-dependent: One key will be used for each handler.
// The number and order of items in `SessionHandler` *MUST* be the same number and order of keys in
// `SessionKeys`.
// TODO: Introduce some structure to tie these together to make it a bit less of a footgun. This
// should be easy, since OneSessionHandler trait provides the `Key` as an associated type. #2858

impl session::Trait for Runtime {
	type OnSessionEnding = Staking;
	type SessionHandler = SessionHandlers;
	type ShouldEndSession = session::PeriodicSessions<Period, Offset>;
	type Event = Event;
	type Keys = SessionKeys;
	type ValidatorId = AccountId;
	type ValidatorIdOf = staking::StashOf<Self>;
	type SelectInitialValidators = Staking;
}

impl session::historical::Trait for Runtime {
	type FullIdentification = staking::Exposure<AccountId, Balance>;
	type FullIdentificationOf = staking::ExposureOf<Runtime>;
}

parameter_types! {
	pub const SessionsPerEra: session::SessionIndex = 6;
	pub const BondingDuration: staking::EraIndex = 24 * 28;
}

pub struct CurrencyToVoteHandler;

impl CurrencyToVoteHandler {
	fn factor() -> u128 { (Balances::total_issuance() / u64::max_value() as u128).max(1) }
}

impl Convert<u128, u64> for CurrencyToVoteHandler {
	fn convert(x: u128) -> u64 { (x / Self::factor()) as u64 }
}

impl Convert<u128, u128> for CurrencyToVoteHandler {
	fn convert(x: u128) -> u128 { x * Self::factor() }
}

impl staking::Trait for Runtime {
	type Currency = Balances;
	type CurrencyToVote = CurrencyToVoteHandler;
	type OnRewardMinted = Treasury;
	type Event = Event;
	type Slash = ();
	type Reward = ();
	type SessionsPerEra = SessionsPerEra;
	type BondingDuration = BondingDuration;
	type SessionInterface = Self;
}

parameter_types! {
	pub const LaunchPeriod: BlockNumber = 28 * 24 * 60 * MINUTES;
	pub const VotingPeriod: BlockNumber = 28 * 24 * 60 * MINUTES;
	pub const EmergencyVotingPeriod: BlockNumber = 3 * 24 * 60 * MINUTES;
	pub const MinimumDeposit: Balance = 100 * DOLLARS;
	pub const EnactmentPeriod: BlockNumber = 30 * 24 * 60 * MINUTES;
	pub const CooloffPeriod: BlockNumber = 30 * 24 * 60 * MINUTES;
}

impl democracy::Trait for Runtime {
	type Proposal = Call;
	type Event = Event;
	type Currency = Balances;
	type EnactmentPeriod = EnactmentPeriod;
	type LaunchPeriod = LaunchPeriod;
	type VotingPeriod = VotingPeriod;
	type EmergencyVotingPeriod = EmergencyVotingPeriod;
	type MinimumDeposit = MinimumDeposit;
	type ExternalOrigin = collective::EnsureProportionAtLeast<_1, _2, AccountId, CouncilInstance>;
	type ExternalMajorityOrigin = collective::EnsureProportionAtLeast<_2, _3, AccountId, CouncilInstance>;
	type ExternalPushOrigin = collective::EnsureProportionAtLeast<_2, _3, AccountId, TechnicalInstance>;
	type EmergencyOrigin = collective::EnsureProportionAtLeast<_1, _1, AccountId, CouncilInstance>;
	type CancellationOrigin = collective::EnsureProportionAtLeast<_2, _3, AccountId, CouncilInstance>;
	type VetoOrigin = collective::EnsureMember<AccountId, CouncilInstance>;
	type CooloffPeriod = CooloffPeriod;
}

type CouncilInstance = collective::Instance1;
impl collective::Trait<CouncilInstance> for Runtime {
	type Origin = Origin;
	type Proposal = Call;
	type Event = Event;
}

parameter_types! {
	pub const CandidacyBond: Balance = 10 * DOLLARS;
	pub const VotingBond: Balance = 1 * DOLLARS;
	pub const VotingFee: Balance = 2 * DOLLARS;
	pub const PresentSlashPerVoter: Balance = 1 * CENTS;
	pub const CarryCount: u32 = 6;
	// one additional vote should go by before an inactive voter can be reaped.
	pub const InactiveGracePeriod: VoteIndex = 1;
	pub const ElectionsVotingPeriod: BlockNumber = 2 * DAYS;
	pub const DecayRatio: u32 = 0;
}

impl elections::Trait for Runtime {
	type Event = Event;
	type Currency = Balances;
	type BadPresentation = ();
	type BadReaper = ();
	type BadVoterIndex = ();
	type LoserCandidate = ();
	type ChangeMembers = Council;
	type CandidacyBond = CandidacyBond;
	type VotingBond = VotingBond;
	type VotingFee = VotingFee;
	type PresentSlashPerVoter = PresentSlashPerVoter;
	type CarryCount = CarryCount;
	type InactiveGracePeriod = InactiveGracePeriod;
	type VotingPeriod = ElectionsVotingPeriod;
	type DecayRatio = DecayRatio;
}

type TechnicalInstance = collective::Instance2;
impl collective::Trait<TechnicalInstance> for Runtime {
	type Origin = Origin;
	type Proposal = Call;
	type Event = Event;
}

parameter_types! {
	pub const ProposalBond: Permill = Permill::from_percent(5);
	pub const ProposalBondMinimum: Balance = 1 * DOLLARS;
	pub const SpendPeriod: BlockNumber = 1 * DAYS;
	pub const Burn: Permill = Permill::from_percent(50);
}

impl treasury::Trait for Runtime {
	type Currency = Balances;
	type ApproveOrigin = collective::EnsureMembers<_4, AccountId, CouncilInstance>;
	type RejectOrigin = collective::EnsureMembers<_2, AccountId, CouncilInstance>;
	type Event = Event;
	type MintedForSpending = ();
	type ProposalRejection = ();
	type ProposalBond = ProposalBond;
	type ProposalBondMinimum = ProposalBondMinimum;
	type SpendPeriod = SpendPeriod;
	type Burn = Burn;
}

parameter_types! {
	pub const SignedClaimHandicap: BlockNumber = 2;
	pub const TombstoneDeposit: Balance = 16;
	pub const StorageSizeOffset: u32 = 8;
	pub const RentByteFee: Balance = 4;
	pub const RentDepositOffset: Balance = 1000;
	pub const SurchargeReward: Balance = 150;
	pub const ContractTransferFee: Balance = 1 * CENTS;
	pub const ContractCreationFee: Balance = 1 * CENTS;
	pub const ContractTransactionBaseFee: Balance = 1 * CENTS;
	pub const ContractTransactionByteFee: Balance = 10 * MILLICENTS;
	pub const ContractFee: Balance = 1 * CENTS;
	pub const CallBaseFee: Gas = 1000;
	pub const CreateBaseFee: Gas = 1000;
	pub const MaxDepth: u32 = 1024;
	pub const BlockGasLimit: Gas = 10_000_000;
}

impl contracts::Trait for Runtime {
	type Currency = Balances;
	type Call = Call;
	type Event = Event;
	type DetermineContractAddress = contracts::SimpleAddressDeterminator<Runtime>;
	type ComputeDispatchFee = contracts::DefaultDispatchFeeComputor<Runtime>;
	type TrieIdGenerator = contracts::TrieIdFromParentCounter<Runtime>;
	type GasPayment = ();
	type SignedClaimHandicap = SignedClaimHandicap;
	type TombstoneDeposit = TombstoneDeposit;
	type StorageSizeOffset = StorageSizeOffset;
	type RentByteFee = RentByteFee;
	type RentDepositOffset = RentDepositOffset;
	type SurchargeReward = SurchargeReward;
	type TransferFee = ContractTransferFee;
	type CreationFee = ContractCreationFee;
	type TransactionBaseFee = ContractTransactionBaseFee;
	type TransactionByteFee = ContractTransactionByteFee;
	type ContractFee = ContractFee;
	type CallBaseFee = CallBaseFee;
	type CreateBaseFee = CreateBaseFee;
	type MaxDepth = MaxDepth;
	type BlockGasLimit = BlockGasLimit;
}

impl sudo::Trait for Runtime {
	type Event = Event;
	type Proposal = Call;
}

impl grandpa::Trait for Runtime {
	type Event = Event;
}

parameter_types! {
	pub const WindowSize: BlockNumber = DEFAULT_WINDOW_SIZE.into();
	pub const ReportLatency: BlockNumber = DEFAULT_REPORT_LATENCY.into();
}

impl finality_tracker::Trait for Runtime {
	type OnFinalizationStalled = Grandpa;
	type WindowSize = WindowSize;
	type ReportLatency = ReportLatency;
}

construct_runtime!(
	pub enum Runtime where
		Block = Block,
		NodeBlock = node_primitives::Block,
		UncheckedExtrinsic = UncheckedExtrinsic
	{
		System: system::{Module, Call, Storage, Config, Event},
		Aura: aura::{Module, Call, Storage, Config<T>, Inherent(Timestamp)},
		Timestamp: timestamp::{Module, Call, Storage, Config<T>, Inherent},
		Authorship: authorship::{Module, Call, Storage},
		Indices: indices,
		Balances: balances,
		Staking: staking::{default, OfflineWorker},
		Session: session::{Module, Call, Storage, Event, Config<T>},
		Democracy: democracy::{Module, Call, Storage, Config, Event<T>},
		Council: collective::<Instance1>::{Module, Call, Storage, Origin<T>, Event<T>, Config<T>},
		TechnicalCommittee: collective::<Instance2>::{Module, Call, Storage, Origin<T>, Event<T>, Config<T>},
		Elections: elections::{Module, Call, Storage, Event<T>, Config<T>},
		FinalityTracker: finality_tracker::{Module, Call, Inherent},
		Grandpa: grandpa::{Module, Call, Storage, Config, Event},
		Treasury: treasury::{Module, Call, Storage, Event<T>},
		Contracts: contracts,
		Sudo: sudo,
	}
);

/// The address format for describing accounts.
pub type Address = <Indices as StaticLookup>::Source;
/// Block header type as expected by this runtime.
pub type Header = generic::Header<BlockNumber, BlakeTwo256>;
/// Block type as expected by this runtime.
pub type Block = generic::Block<Header, UncheckedExtrinsic>;
/// A Block signed with a Justification
pub type SignedBlock = generic::SignedBlock<Block>;
/// BlockId type as expected by this runtime.
pub type BlockId = generic::BlockId<Block>;
/// The SignedExtension to the basic transaction logic.
<<<<<<< HEAD
pub type SignedExtra<R> = (system::CheckNonce<R>, system::CheckWeight<R>, balances::TakeFees<R>);
=======
pub type SignedExtra = (system::CheckEra<Runtime>, (system::CheckNonce<Runtime>, balances::TakeFees<Runtime>));
>>>>>>> 5de080f6
/// Unchecked extrinsic type as expected by this runtime.
pub type UncheckedExtrinsic = generic::UncheckedExtrinsic<Address, Call, Signature, SignedExtra<Runtime>>;
/// Extrinsic type that has already been checked.
pub type CheckedExtrinsic = generic::CheckedExtrinsic<AccountId, Call, SignedExtra<Runtime>>;
/// Executive: handles dispatch to the various modules.
pub type Executive = executive::Executive<Runtime, Block, system::ChainContext<Runtime>, Runtime, AllModules>;

impl_runtime_apis! {
	impl client_api::Core<Block> for Runtime {
		fn version() -> RuntimeVersion {
			VERSION
		}

		fn execute_block(block: Block) {
			Executive::execute_block(block)
		}

		fn initialize_block(header: &<Block as BlockT>::Header) {
			Executive::initialize_block(header)
		}
	}

	impl client_api::Metadata<Block> for Runtime {
		fn metadata() -> OpaqueMetadata {
			Runtime::metadata().into()
		}
	}

	impl block_builder_api::BlockBuilder<Block> for Runtime {
		fn apply_extrinsic(extrinsic: <Block as BlockT>::Extrinsic) -> ApplyResult {
			Executive::apply_extrinsic(extrinsic)
		}

		fn finalize_block() -> <Block as BlockT>::Header {
			Executive::finalize_block()
		}

		fn inherent_extrinsics(data: InherentData) -> Vec<<Block as BlockT>::Extrinsic> {
			data.create_extrinsics()
		}

		fn check_inherents(block: Block, data: InherentData) -> CheckInherentsResult {
			data.check_extrinsics(&block)
		}

		fn random_seed() -> <Block as BlockT>::Hash {
			System::random_seed()
		}
	}

	impl client_api::TaggedTransactionQueue<Block> for Runtime {
		fn validate_transaction(tx: <Block as BlockT>::Extrinsic) -> TransactionValidity {
			Executive::validate_transaction(tx)
		}
	}

	impl offchain_primitives::OffchainWorkerApi<Block> for Runtime {
		fn offchain_worker(number: NumberFor<Block>) {
			Executive::offchain_worker(number)
		}
	}

	impl fg_primitives::GrandpaApi<Block> for Runtime {
		fn grandpa_pending_change(digest: &DigestFor<Block>)
			-> Option<ScheduledChange<NumberFor<Block>>>
		{
			Grandpa::pending_change(digest)
		}

		fn grandpa_forced_change(digest: &DigestFor<Block>)
			-> Option<(NumberFor<Block>, ScheduledChange<NumberFor<Block>>)>
		{
			Grandpa::forced_change(digest)
		}

		fn grandpa_authorities() -> Vec<(GrandpaId, GrandpaWeight)> {
			Grandpa::grandpa_authorities()
		}
	}

	impl consensus_aura::AuraApi<Block, AuraId> for Runtime {
		fn slot_duration() -> u64 {
			Aura::slot_duration()
		}
		fn authorities() -> Vec<AuraId> {
			Aura::authorities()
		}
	}
}<|MERGE_RESOLUTION|>--- conflicted
+++ resolved
@@ -439,11 +439,12 @@
 /// BlockId type as expected by this runtime.
 pub type BlockId = generic::BlockId<Block>;
 /// The SignedExtension to the basic transaction logic.
-<<<<<<< HEAD
-pub type SignedExtra<R> = (system::CheckNonce<R>, system::CheckWeight<R>, balances::TakeFees<R>);
-=======
-pub type SignedExtra = (system::CheckEra<Runtime>, (system::CheckNonce<Runtime>, balances::TakeFees<Runtime>));
->>>>>>> 5de080f6
+pub type SignedExtra<R> = (
+	system::CheckEra<R>,
+	system::CheckNonce<R>,
+	system::CheckWeight<R>,
+	balances::TakeFees<R>
+);
 /// Unchecked extrinsic type as expected by this runtime.
 pub type UncheckedExtrinsic = generic::UncheckedExtrinsic<Address, Call, Signature, SignedExtra<Runtime>>;
 /// Extrinsic type that has already been checked.
