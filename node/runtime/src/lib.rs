// Copyright 2018-2019 Parity Technologies (UK) Ltd.
// This file is part of Substrate.

// Substrate is free software: you can redistribute it and/or modify
// it under the terms of the GNU General Public License as published by
// the Free Software Foundation, either version 3 of the License, or
// (at your option) any later version.

// Substrate is distributed in the hope that it will be useful,
// but WITHOUT ANY WARRANTY; without even the implied warranty of
// MERCHANTABILITY or FITNESS FOR A PARTICULAR PURPOSE.  See the
// GNU General Public License for more details.

// You should have received a copy of the GNU General Public License
// along with Substrate.  If not, see <http://www.gnu.org/licenses/>.

//! The Substrate runtime. This can be compiled with ``#[no_std]`, ready for Wasm.

#![cfg_attr(not(feature = "std"), no_std)]
// `construct_runtime!` does a lot of recursion and requires us to increase the limit to 256.
#![recursion_limit="256"]

use rstd::prelude::*;
use support::{
	construct_runtime, parameter_types, traits::{SplitTwoWays, Currency, OnUnbalanced}
};
use substrate_primitives::u32_trait::{_1, _2, _3, _4};
use node_primitives::{
	AccountId, AccountIndex, AuraId, Balance, BlockNumber, Hash, Index,
	Moment, Signature,
};
use grandpa::fg_primitives::{self, ScheduledChange};
use client::{
	block_builder::api::{self as block_builder_api, InherentData, CheckInherentsResult},
	runtime_api as client_api, impl_runtime_apis
};
use runtime_primitives::{ApplyResult, impl_opaque_keys, generic, create_runtime_str, key_types};
use runtime_primitives::transaction_validity::TransactionValidity;
use runtime_primitives::traits::{
	BlakeTwo256, Block as BlockT, DigestFor, NumberFor, StaticLookup, Convert,
};
use version::RuntimeVersion;
use council::{motions as council_motions, VoteIndex};
#[cfg(feature = "std")]
use council::seats as council_seats;
#[cfg(any(feature = "std", test))]
use version::NativeVersion;
use substrate_primitives::OpaqueMetadata;
use grandpa::{AuthorityId as GrandpaId, AuthorityWeight as GrandpaWeight};
use finality_tracker::{DEFAULT_REPORT_LATENCY, DEFAULT_WINDOW_SIZE};

#[cfg(any(feature = "std", test))]
pub use runtime_primitives::BuildStorage;
pub use timestamp::Call as TimestampCall;
pub use balances::Call as BalancesCall;
pub use contracts::Gas;
pub use runtime_primitives::{Permill, Perbill};
pub use support::StorageValue;
pub use staking::StakerStatus;

// Make the WASM binary available.
#[cfg(feature = "std")]
include!(concat!(env!("OUT_DIR"), "/wasm_binary.rs"));

/// Runtime version.
pub const VERSION: RuntimeVersion = RuntimeVersion {
	spec_name: create_runtime_str!("node"),
	impl_name: create_runtime_str!("substrate-node"),
	authoring_version: 10,
	// Per convention: if the runtime behavior changes, increment spec_version
	// and set impl_version to equal spec_version. If only runtime
	// implementation changes and behavior does not, then leave spec_version as
	// is and increment impl_version.
<<<<<<< HEAD
	spec_version: 105,
	impl_version: 105,
=======
	spec_version: 106,
	impl_version: 106,
>>>>>>> bdd6e8bd
	apis: RUNTIME_API_VERSIONS,
};

/// Native version.
#[cfg(any(feature = "std", test))]
pub fn native_version() -> NativeVersion {
	NativeVersion {
		runtime_version: VERSION,
		can_author_with: Default::default(),
	}
}

pub const MILLICENTS: Balance = 1_000_000_000;
pub const CENTS: Balance = 1_000 * MILLICENTS;    // assume this is worth about a cent.
pub const DOLLARS: Balance = 100 * CENTS;

type NegativeImbalance = <Balances as Currency<AccountId>>::NegativeImbalance;

pub struct Author;

impl OnUnbalanced<NegativeImbalance> for Author {
	fn on_unbalanced(amount: NegativeImbalance) {
		Balances::resolve_creating(&Authorship::author(), amount);
	}
}

pub type DealWithFees = SplitTwoWays<
	Balance,
	NegativeImbalance,
	_4, Treasury,   // 4 parts (80%) goes to the treasury.
	_1, Author,     // 1 part (20%) goes to the block author.
>;

pub const SECS_PER_BLOCK: Moment = 6;
pub const MINUTES: Moment = 60 / SECS_PER_BLOCK;
pub const HOURS: Moment = MINUTES * 60;
pub const DAYS: Moment = HOURS * 24;

impl system::Trait for Runtime {
	type Origin = Origin;
	type Index = Index;
	type BlockNumber = BlockNumber;
	type Hash = Hash;
	type Hashing = BlakeTwo256;
	type AccountId = AccountId;
	type Lookup = Indices;
	type Header = generic::Header<BlockNumber, BlakeTwo256>;
	type Event = Event;
}

impl aura::Trait for Runtime {
	type HandleReport = aura::StakingSlasher<Runtime>;
	type AuthorityId = AuraId;
}

impl indices::Trait for Runtime {
	type AccountIndex = AccountIndex;
	type IsDeadAccount = Balances;
	type ResolveHint = indices::SimpleResolveHint<Self::AccountId, Self::AccountIndex>;
	type Event = Event;
}

parameter_types! {
	pub const ExistentialDeposit: Balance = 1 * DOLLARS;
	pub const TransferFee: Balance = 1 * CENTS;
	pub const CreationFee: Balance = 1 * CENTS;
	pub const TransactionBaseFee: Balance = 1 * CENTS;
	pub const TransactionByteFee: Balance = 10 * MILLICENTS;
}

impl balances::Trait for Runtime {
	type Balance = Balance;
	type OnFreeBalanceZero = ((Staking, Contracts), Session);
	type OnNewAccount = Indices;
	type Event = Event;
	type TransactionPayment = DealWithFees;
	type DustRemoval = ();
	type TransferPayment = ();
	type ExistentialDeposit = ExistentialDeposit;
	type TransferFee = TransferFee;
	type CreationFee = CreationFee;
	type TransactionBaseFee = TransactionBaseFee;
	type TransactionByteFee = TransactionByteFee;
}

impl timestamp::Trait for Runtime {
	type Moment = Moment;
	type OnTimestampSet = Aura;
}

parameter_types! {
	pub const UncleGenerations: u64 = 0;
}

// TODO: #2986 implement this properly
impl authorship::Trait for Runtime {
	type FindAuthor = ();
	type UncleGenerations = UncleGenerations;
	type FilterUncle = ();
	type EventHandler = ();
}

parameter_types! {
	pub const Period: BlockNumber = 10 * MINUTES;
	pub const Offset: BlockNumber = 0;
}

type SessionHandlers = (Grandpa, Aura);

impl_opaque_keys! {
	pub struct SessionKeys {
		#[id(key_types::ED25519)]
		pub ed25519: GrandpaId,
	}
}

// NOTE: `SessionHandler` and `SessionKeys` are co-dependent: One key will be used for each handler.
// The number and order of items in `SessionHandler` *MUST* be the same number and order of keys in
// `SessionKeys`.
// TODO: Introduce some structure to tie these together to make it a bit less of a footgun. This
// should be easy, since OneSessionHandler trait provides the `Key` as an associated type. #2858

impl session::Trait for Runtime {
	type OnSessionEnding = Staking;
	type SessionHandler = SessionHandlers;
	type ShouldEndSession = session::PeriodicSessions<Period, Offset>;
	type Event = Event;
	type Keys = SessionKeys;
	type ValidatorId = AccountId;
	type ValidatorIdOf = staking::StashOf<Self>;
	type SelectInitialValidators = Staking;
}

impl session::historical::Trait for Runtime {
	type FullIdentification = staking::Exposure<AccountId, Balance>;
	type FullIdentificationOf = staking::ExposureOf<Runtime>;
}

parameter_types! {
	pub const SessionsPerEra: session::SessionIndex = 6;
	pub const BondingDuration: staking::EraIndex = 24 * 28;
}

pub struct CurrencyToVoteHandler;

impl CurrencyToVoteHandler {
	fn factor() -> u128 { (Balances::total_issuance() / u64::max_value() as u128).max(1) }
}

impl Convert<u128, u64> for CurrencyToVoteHandler {
	fn convert(x: u128) -> u64 { (x / Self::factor()) as u64 }
}

impl Convert<u128, u128> for CurrencyToVoteHandler {
	fn convert(x: u128) -> u128 { x * Self::factor() }
}

impl staking::Trait for Runtime {
	type Currency = Balances;
	type CurrencyToVote = CurrencyToVoteHandler;
	type OnRewardMinted = Treasury;
	type Event = Event;
	type Slash = ();
	type Reward = ();
	type SessionsPerEra = SessionsPerEra;
	type BondingDuration = BondingDuration;
	type SessionInterface = Self;
}

parameter_types! {
	pub const LaunchPeriod: BlockNumber = 28 * 24 * 60 * MINUTES;
	pub const VotingPeriod: BlockNumber = 28 * 24 * 60 * MINUTES;
	pub const EmergencyVotingPeriod: BlockNumber = 3 * 24 * 60 * MINUTES;
	pub const MinimumDeposit: Balance = 100 * DOLLARS;
	pub const EnactmentPeriod: BlockNumber = 30 * 24 * 60 * MINUTES;
	pub const CooloffPeriod: BlockNumber = 30 * 24 * 60 * MINUTES;
}

impl democracy::Trait for Runtime {
	type Proposal = Call;
	type Event = Event;
	type Currency = Balances;
	type EnactmentPeriod = EnactmentPeriod;
	type LaunchPeriod = LaunchPeriod;
	type VotingPeriod = VotingPeriod;
	type EmergencyVotingPeriod = EmergencyVotingPeriod;
	type MinimumDeposit = MinimumDeposit;
	type ExternalOrigin = council_motions::EnsureProportionAtLeast<_1, _2, AccountId>;
	type ExternalMajorityOrigin = council_motions::EnsureProportionAtLeast<_2, _3, AccountId>;
	type EmergencyOrigin = council_motions::EnsureProportionAtLeast<_1, _1, AccountId>;
	type CancellationOrigin = council_motions::EnsureProportionAtLeast<_2, _3, AccountId>;
	type VetoOrigin = council_motions::EnsureMember<AccountId>;
	type CooloffPeriod = CooloffPeriod;
}

parameter_types! {
	pub const CandidacyBond: Balance = 10 * DOLLARS;
	pub const VotingBond: Balance = 1 * DOLLARS;
	pub const VotingFee: Balance = 2 * DOLLARS;
	pub const PresentSlashPerVoter: Balance = 1 * CENTS;
	pub const CarryCount: u32 = 6;
	// one additional vote should go by before an inactive voter can be reaped.
	pub const InactiveGracePeriod: VoteIndex = 1;
	pub const CouncilVotingPeriod: BlockNumber = 2 * DAYS;
	pub const DecayRatio: u32 = 0;
}

impl council::Trait for Runtime {
	type Event = Event;
	type BadPresentation = ();
	type BadReaper = ();
	type BadVoterIndex = ();
	type LoserCandidate = ();
	type OnMembersChanged = CouncilMotions;
	type CandidacyBond = CandidacyBond;
	type VotingBond = VotingBond;
	type VotingFee = VotingFee;
	type PresentSlashPerVoter = PresentSlashPerVoter;
	type CarryCount = CarryCount;
	type InactiveGracePeriod = InactiveGracePeriod;
	type CouncilVotingPeriod = CouncilVotingPeriod;
	type DecayRatio = DecayRatio;
}

impl council::motions::Trait for Runtime {
	type Origin = Origin;
	type Proposal = Call;
	type Event = Event;
}

parameter_types! {
	pub const ProposalBond: Permill = Permill::from_percent(5);
	pub const ProposalBondMinimum: Balance = 1 * DOLLARS;
	pub const SpendPeriod: BlockNumber = 1 * DAYS;
	pub const Burn: Permill = Permill::from_percent(50);
}

impl treasury::Trait for Runtime {
	type Currency = Balances;
	type ApproveOrigin = council_motions::EnsureMembers<_4, AccountId>;
	type RejectOrigin = council_motions::EnsureMembers<_2, AccountId>;
	type Event = Event;
	type MintedForSpending = ();
	type ProposalRejection = ();
	type ProposalBond = ProposalBond;
	type ProposalBondMinimum = ProposalBondMinimum;
	type SpendPeriod = SpendPeriod;
	type Burn = Burn;
}

parameter_types! {
	pub const SignedClaimHandicap: BlockNumber = 2;
	pub const TombstoneDeposit: Balance = 16;
	pub const StorageSizeOffset: u32 = 8;
	pub const RentByteFee: Balance = 4;
	pub const RentDepositOffset: Balance = 1000;
	pub const SurchargeReward: Balance = 150;
	pub const ContractTransferFee: Balance = 1 * CENTS;
	pub const ContractCreationFee: Balance = 1 * CENTS;
	pub const ContractTransactionBaseFee: Balance = 1 * CENTS;
	pub const ContractTransactionByteFee: Balance = 10 * MILLICENTS;
	pub const ContractFee: Balance = 1 * CENTS;
	pub const CallBaseFee: Gas = 1000;
	pub const CreateBaseFee: Gas = 1000;
	pub const MaxDepth: u32 = 1024;
	pub const BlockGasLimit: Gas = 10_000_000;
}

impl contracts::Trait for Runtime {
	type Currency = Balances;
	type Call = Call;
	type Event = Event;
	type DetermineContractAddress = contracts::SimpleAddressDeterminator<Runtime>;
	type ComputeDispatchFee = contracts::DefaultDispatchFeeComputor<Runtime>;
	type TrieIdGenerator = contracts::TrieIdFromParentCounter<Runtime>;
	type GasPayment = ();
	type SignedClaimHandicap = SignedClaimHandicap;
	type TombstoneDeposit = TombstoneDeposit;
	type StorageSizeOffset = StorageSizeOffset;
	type RentByteFee = RentByteFee;
	type RentDepositOffset = RentDepositOffset;
	type SurchargeReward = SurchargeReward;
	type TransferFee = ContractTransferFee;
	type CreationFee = ContractCreationFee;
	type TransactionBaseFee = ContractTransactionBaseFee;
	type TransactionByteFee = ContractTransactionByteFee;
	type ContractFee = ContractFee;
	type CallBaseFee = CallBaseFee;
	type CreateBaseFee = CreateBaseFee;
	type MaxDepth = MaxDepth;
	type BlockGasLimit = BlockGasLimit;
}

impl sudo::Trait for Runtime {
	type Event = Event;
	type Proposal = Call;
}

impl grandpa::Trait for Runtime {
	type Event = Event;
}

parameter_types! {
	pub const WindowSize: BlockNumber = DEFAULT_WINDOW_SIZE.into();
	pub const ReportLatency: BlockNumber = DEFAULT_REPORT_LATENCY.into();
}

impl finality_tracker::Trait for Runtime {
	type OnFinalizationStalled = Grandpa;
	type WindowSize = WindowSize;
	type ReportLatency = ReportLatency;
}

construct_runtime!(
	pub enum Runtime where
		Block = Block,
		NodeBlock = node_primitives::Block,
		UncheckedExtrinsic = UncheckedExtrinsic
	{
		System: system::{Module, Call, Storage, Config, Event},
		Aura: aura::{Module, Config<T>, Inherent(Timestamp)},
		Timestamp: timestamp::{Module, Call, Storage, Config<T>, Inherent},
		Authorship: authorship::{Module, Call, Storage},
		Indices: indices,
		Balances: balances,
		Session: session::{Module, Call, Storage, Event, Config<T>},
		Staking: staking::{default, OfflineWorker},
		Democracy: democracy::{Module, Call, Storage, Config, Event<T>},
		Council: council::{Module, Call, Storage, Event<T>},
		CouncilMotions: council_motions::{Module, Call, Storage, Event<T>, Origin<T>},
		CouncilSeats: council_seats::{Config<T>},
		FinalityTracker: finality_tracker::{Module, Call, Inherent},
		Grandpa: grandpa::{Module, Call, Storage, Config, Event},
		Treasury: treasury::{Module, Call, Storage, Event<T>},
		Contracts: contracts,
		Sudo: sudo,
	}
);

/// The address format for describing accounts.
pub type Address = <Indices as StaticLookup>::Source;
/// Block header type as expected by this runtime.
pub type Header = generic::Header<BlockNumber, BlakeTwo256>;
/// Block type as expected by this runtime.
pub type Block = generic::Block<Header, UncheckedExtrinsic>;
/// A Block signed with a Justification
pub type SignedBlock = generic::SignedBlock<Block>;
/// BlockId type as expected by this runtime.
pub type BlockId = generic::BlockId<Block>;
/// Unchecked extrinsic type as expected by this runtime.
pub type UncheckedExtrinsic = generic::UncheckedMortalCompactExtrinsic<Address, Index, Call, Signature>;
/// Extrinsic type that has already been checked.
pub type CheckedExtrinsic = generic::CheckedExtrinsic<AccountId, Index, Call>;
/// Executive: handles dispatch to the various modules.
pub type Executive = executive::Executive<Runtime, Block, system::ChainContext<Runtime>, Balances, Runtime, AllModules>;

impl_runtime_apis! {
	impl client_api::Core<Block> for Runtime {
		fn version() -> RuntimeVersion {
			VERSION
		}

		fn execute_block(block: Block) {
			Executive::execute_block(block)
		}

		fn initialize_block(header: &<Block as BlockT>::Header) {
			Executive::initialize_block(header)
		}
	}

	impl client_api::Metadata<Block> for Runtime {
		fn metadata() -> OpaqueMetadata {
			Runtime::metadata().into()
		}
	}

	impl block_builder_api::BlockBuilder<Block> for Runtime {
		fn apply_extrinsic(extrinsic: <Block as BlockT>::Extrinsic) -> ApplyResult {
			Executive::apply_extrinsic(extrinsic)
		}

		fn finalize_block() -> <Block as BlockT>::Header {
			Executive::finalize_block()
		}

		fn inherent_extrinsics(data: InherentData) -> Vec<<Block as BlockT>::Extrinsic> {
			data.create_extrinsics()
		}

		fn check_inherents(block: Block, data: InherentData) -> CheckInherentsResult {
			data.check_extrinsics(&block)
		}

		fn random_seed() -> <Block as BlockT>::Hash {
			System::random_seed()
		}
	}

	impl client_api::TaggedTransactionQueue<Block> for Runtime {
		fn validate_transaction(tx: <Block as BlockT>::Extrinsic) -> TransactionValidity {
			Executive::validate_transaction(tx)
		}
	}

	impl offchain_primitives::OffchainWorkerApi<Block> for Runtime {
		fn offchain_worker(number: NumberFor<Block>) {
			Executive::offchain_worker(number)
		}
	}

	impl fg_primitives::GrandpaApi<Block> for Runtime {
		fn grandpa_pending_change(digest: &DigestFor<Block>)
			-> Option<ScheduledChange<NumberFor<Block>>>
		{
			Grandpa::pending_change(digest)
		}

		fn grandpa_forced_change(digest: &DigestFor<Block>)
			-> Option<(NumberFor<Block>, ScheduledChange<NumberFor<Block>>)>
		{
			Grandpa::forced_change(digest)
		}

		fn grandpa_authorities() -> Vec<(GrandpaId, GrandpaWeight)> {
			Grandpa::grandpa_authorities()
		}
	}

	impl consensus_aura::AuraApi<Block, AuraId> for Runtime {
		fn slot_duration() -> u64 {
			Aura::slot_duration()
		}
		fn authorities() -> Vec<AuraId> {
			Aura::authorities()
		}
	}
}<|MERGE_RESOLUTION|>--- conflicted
+++ resolved
@@ -71,13 +71,8 @@
 	// and set impl_version to equal spec_version. If only runtime
 	// implementation changes and behavior does not, then leave spec_version as
 	// is and increment impl_version.
-<<<<<<< HEAD
-	spec_version: 105,
-	impl_version: 105,
-=======
-	spec_version: 106,
-	impl_version: 106,
->>>>>>> bdd6e8bd
+	spec_version: 107,
+	impl_version: 107,
 	apis: RUNTIME_API_VERSIONS,
 };
 
